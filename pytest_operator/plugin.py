import asyncio
import contextlib
import dataclasses
import grp
import inspect
import json
import logging
import os
import re
import shutil
import shlex
import subprocess
import sys
import textwrap
from collections import OrderedDict
from functools import cached_property
from fnmatch import fnmatch
from pathlib import Path
from random import choices
from string import ascii_lowercase, digits, hexdigits
from timeit import default_timer as timer
from typing import (
    Generator,
    Iterable,
    List,
    Literal,
    MutableMapping,
    Mapping,
    Optional,
    TypeVar,
    Tuple,
    Union,
)
from urllib.request import urlretrieve, urlopen
from urllib.parse import urlencode
from urllib.error import HTTPError
from zipfile import Path as ZipPath

import jinja2
import pytest
import pytest_asyncio.plugin
import yaml
from _pytest.config import Config
from _pytest.config.argparsing import Parser
from juju.client.jujudata import FileJujuData
from juju.exceptions import DeadEntityException
from juju.errors import JujuError
from juju.model import Model, Controller, websockets

from pytest_operator.relation_data import get_relation_data, RelationData

log = logging.getLogger(__name__)


def pytest_addoption(parser: Parser):
    parser.addoption(
        "--cloud",
        action="store",
        help="Juju cloud to use; if not provided, will "
        "use the default for the controller",
    )
    parser.addoption(
        "--controller",
        action="store",
        help="Juju controller to use; if not provided, "
        "will use the current controller",
    )
    parser.addoption(
        "--model-alias",
        action="store",
        help="Alias name used for the model created by ops_test",
        default="main",
    )
    parser.addoption(
        "--model",
        action="store",
        help="Juju model to use; if not provided, a new model "
        "will be created for each test which requires one",
    )
    parser.addoption(
        "--keep-models",
        action="store_true",
        help="Keep any automatically created models",
    )
    parser.addoption(
        "--destructive-mode",
        action="store_true",
        help="Whether to run charmcraft in destructive mode "
        "(as opposed to doing builds in lxc containers)",
    )
    parser.addoption(
        "--no-crash-dump",
        action="store_true",
        help="(Deprecated - use '--crash-dump=never' instead.  Overrides anything"
        " specified in '--crash-dump')\n"
        "Disable automatic runs of juju-crashdump after failed tests, "
        "juju-crashdump runs by default.",
    )
    parser.addoption(
        "--crash-dump",
        action="store",
        default="legacy",
        help="Sets whether to output a juju-crashdump after tests.  Options are:\n"
        "* always: dumps after all tests\n"
        "* on-failure: dumps after failed tests\n"
        "* legacy: (DEFAULT) dumps after a failed test if '--keep-models' is False\n"
        "* never: never dumps",
    )
    parser.addoption(
        "--crash-dump-output",
        action="store",
        default=None,
        help="Store the completed crash dump in this dir. "
        "The default is current working directory.",
    )
    parser.addoption(
        "--no-deploy",
        action="store_true",
        help="This, together with the `--model` parameter, ensures that all functions "
        "marked with the` skip_if_deployed` tag are skipped.",
    )
    parser.addoption(
        "--model-config",
        action="store",
        default=None,
        help="path to a yaml file which will be applied to the model on creation. "
        "* ignored if `--model` supplied"
        "* if the specified file doesn't exist, an error will be raised.",
    )


def pytest_load_initial_conftests(parser: Parser, args: List[str]) -> None:
    known_args = parser.parse_known_args(args)
    if known_args.no_deploy and known_args.model is None:
        optparser = parser._getparser()
        optparser.error("must specify --model when using --no-deploy")


def pytest_configure(config: Config):
    config.addinivalue_line("markers", "abort_on_fail")
    config.addinivalue_line("markers", "skip_if_deployed")

    if config.option.basetemp is None:
        tox_dir = os.environ.get("TOX_ENV_DIR")
        if tox_dir:
            config.option.basetemp = Path(tox_dir) / "tmp/pytest"


def pytest_runtest_setup(item):
    if (
        "skip_if_deployed" in item.keywords
        and item.config.getoption("--no-deploy")
        and item.config.getoption("--model") is not None
    ):
        pytest.skip("Skipping deployment because --no-deploy was specified.")


def check_deps(*deps):
    missing = []
    for dep in deps:
        res = subprocess.run(["which", dep], capture_output=True)
        if res.returncode != 0:
            missing.append(dep)
    if missing:
        raise RuntimeError(
            "Missing dependenc{}: {}".format(
                "y" if len(missing) == 1 else "ies",
                ", ".join(missing),
            )
        )


@pytest.fixture(scope="module")
def event_loop():
    """Create an instance of the default event loop for each test module."""
    loop = asyncio.get_event_loop_policy().new_event_loop()
    yield loop
    loop.close()


# Plugin load order can't be set, replace asyncio directly
pytest_asyncio.plugin.event_loop = event_loop


def pytest_collection_modifyitems(session, config, items):
    """Automatically apply the "asyncio" marker to any async test items."""
    for item in items:
        is_async = inspect.iscoroutinefunction(getattr(item, "function", None))
        has_marker = item.get_closest_marker("asyncio")
        if is_async and not has_marker:
            item.add_marker("asyncio")


@pytest.hookimpl(tryfirst=True, hookwrapper=True)
def pytest_runtest_makereport(item, call):
    """Make test results available to fixture finalizers."""
    # execute all other hooks to obtain the report object
    outcome = yield
    rep = outcome.get_result()

    # set a report attribute for each phase of a call, which can
    # be "setup", "call", "teardown"
    setattr(item, "rep_" + rep.when, rep)

    # set attribute which indicates fail / xfail in any phase
    item.failed = getattr(item, "failed", False) or rep.failed
    item.xfailed = getattr(item, "xfailed", False) or getattr(rep, "wasxfail", False)


@pytest.fixture(autouse=True)
def abort_on_fail(request):
    if OpsTest._instance is None:
        # If we don't have an ops_test already in play, this should be a no-op.
        yield
        return
    ops_test = OpsTest._instance
    if ops_test.aborted:
        pytest.xfail("aborted")

    yield
    abort_on_fail = request.node.get_closest_marker("abort_on_fail")
    failed = getattr(request.node, "failed", False)
    if abort_on_fail and abort_on_fail.kwargs.get("abort_on_xfail", False):
        failed = failed or request.node.xfailed
    if failed and abort_on_fail:
        ops_test.aborted = True


@pytest_asyncio.fixture(scope="module")
async def ops_test(request, tmp_path_factory):
    check_deps("juju", "charmcraft")
    ops_test = OpsTest(request, tmp_path_factory)
    await ops_test._setup_model()
    OpsTest._instance = ops_test
    yield ops_test
    OpsTest._instance = None
    await ops_test._cleanup_models()


def handle_file_delete_error(function, path, execinfo):
    log.warning(f"Failed to delete '{path}' due to {execinfo[1]}")


def validate_crash_dump(crash_dump: str, no_crash_dump: bool):
    """Validates the crash-dump inputs, raising if they are not accepted values."""
    if no_crash_dump:
        log.warning(
            "Got flag --no-crash-dump.  Ignoring value of flag --crash-dump and "
            "setting --crash-dump=never"
        )
        crash_dump = "never"

    accepted_crash_dump = ["always", "legacy", "on-failure", "never"]
    if crash_dump not in accepted_crash_dump:
        raise ValueError(
            f"Got invalid --crash-dump={crash_dump}, must be one of"
            f" {accepted_crash_dump}"
        )

    return crash_dump


class FileResource:
    """Represents a File based Resource."""

    """
    Some resources are arch specific but don't include amd64 in the name
    they'll be identified as being named <base><tail> where there is
    another resource with <base>-<arch><tail>
    """
    ARCH_RE = re.compile(r"^(\S+)(?:-(amd64|arm64|s390x))(\S+)?")

    def __init__(self, name, filename, arch=None):
        self.name = name
        self.filename = filename
        self.name_without_arch = self.name
        self.arch = arch
        matches = self.ARCH_RE.match(self.name)
        if matches:
            base, arch, tail = matches.groups()
            self.name_without_arch = f"{base}{tail or ''}"
            self.arch = arch

    def __repr__(self):
        return f"FileResource('{self.name}','{self.filename}','{self.arch}')"

    @property
    def download_path(self):
        return Path(self.name) / self.filename


def json_request(url, params=None):
    if params:
        url = f"{url}?{urlencode(params)}"
    with urlopen(url) as resp:
        if 200 <= resp.status < 300:
            return json.loads(resp.read())


class Charmhub:
    """
    Fetch resources from Charmhub
    API DOCS: https://api.snapcraft.io/docs/charms.html
    """

    CH_URL = "https://api.charmhub.io/v2"

    def __init__(self, charmhub_name, channel):
        self._name = charmhub_name
        self._channel = channel

    @cached_property
    def info(self):
        params = dict(channel=self._channel, fields="default-release.resources")
        url = f"{self.CH_URL}/charms/info/{self._name}"
        try:
            return json_request(url, params)
        except HTTPError as ex:
            raise RuntimeError(f"Charm {self._name} not found in charmhub.") from ex

    @property
    def exists(self):
        try:
            return bool(self.info)
        except RuntimeError:
            return False

    @cached_property
    def resource_map(self):
        return {rsc["name"]: rsc for rsc in self.info["default-release"]["resources"]}

    def download_resource(self, resource, destination: Path):
        rsc = self.resource_map[resource]
        log.info(f"Retrieving {resource} from charmhub...")
        destination.parent.mkdir(parents=True, exist_ok=True)
        target, _msg = urlretrieve(rsc["download"]["url"], destination)
        return target


class CharmStore:
    CS_URL = "https://api.jujucharms.com/charmstore/v5"

    def __init__(self, charmstore_name, channel="edge"):
        self._name = charmstore_name
        self._channel = channel

    @staticmethod
    def _charmpath(charm):
        if charm.startswith("cs:"):
            return charm[3:]
        return charm

    @cached_property
    def _charm_id(self):
        params = dict(channel=self._channel)
        url = f"{self.CS_URL}/{self._charmpath(self._name)}/meta/id"
        try:
            resp = json_request(url, params)
        except HTTPError as ex:
            raise RuntimeError(
                f"Charm {self._name} not found in charmstore at channel={self._channel}"
            ) from ex
        return resp["Id"]

    @property
    def exists(self):
        try:
            return bool(self._charm_id)
        except RuntimeError:
            return False

    def download_resource(self, resource, destination: Path):
        charm_id = self._charmpath(self._charm_id)
        url = f"{self.CS_URL}/{charm_id}/meta/resources/{resource}"
        try:
            resp = json_request(url)
        except HTTPError as ex:
            raise RuntimeError(
                f"Charm {charm_id} {resource} not found in charmstore"
            ) from ex
        rev = resp["Revision"]
        log.info(f"Retrieving {resource} from charmstore...")
        url = f"{self.CS_URL}/{charm_id}/resource/{resource}/{rev}"
        destination.parent.mkdir(parents=True, exist_ok=True)
        local_file, header = urlretrieve(url, destination)
        return local_file


class ModelNotFoundError(Exception):
    """Raise when referencing to a model that doesn't exist."""


class ModelInUseError(Exception):
    """Raise when trying to add a model alias which already exists."""


@dataclasses.dataclass
class ModelState:
    model: Model
    keep: bool
    controller_name: str
    cloud_name: Optional[str]
    model_name: str
    config: Optional[dict] = None
    tmp_path: Optional[Path] = None

    @property
    def full_name(self) -> str:
        return f"{self.controller_name}:{self.model_name}"


BundleOpt = TypeVar("BundleOpt", str, Path, "OpsTest.Bundle")
Timeout = TypeVar("Timeout", float, int)


class OpsTest:
    """Utility class for testing Operator Charms."""

    # store instance, so we can tell if it's been used yet
    _instance: Optional["OpsTest"] = None

    # objects can be created with `ops_test.Bundle(...)`
    # since fixtures are autoloaded for pytest users,
    # this exposes the class instantiation through
    #     ops_test.Bundle(...)
    @dataclasses.dataclass
    class Bundle:
        """Represents a charmhub bundle."""

        name: str
        channel: str = "stable"
        arch: str = "all"
        series: str = "all"

        @property
        def juju_download_args(self):
            """Create cli arguments used in juju download to download bundle to disk."""
            return [
                f"--{field.name}={getattr(self, field.name)}"
                for field in dataclasses.fields(OpsTest.Bundle)
                if field.default is not dataclasses.MISSING
            ]

    def __init__(self, request, tmp_path_factory):
        self.request = request
        self._tmp_path_factory = tmp_path_factory
        self._global_tmp_path = None

        # Flag indicating whether all subsequent tests should be aborted.
        self.aborted = False

        # Flag for using destructive mode or not for charm builds.
        self.destructive_mode = request.config.option.destructive_mode

        # Config options to determine first model specs used by tests
        self._orig_model_alias = request.config.option.model_alias
        self._init_cloud_name = request.config.option.cloud
        self._init_model_name = request.config.option.model
        self._init_keep_model = request.config.option.keep_models

        # These may be modified by _setup_model
        self.controller_name = request.config.option.controller
        self._init_model_config = request.config.option.model_config

        # Flag for enabling the juju-crashdump
        self.crash_dump = validate_crash_dump(
            crash_dump=request.config.option.crash_dump,
            no_crash_dump=request.config.option.no_crash_dump,
        )
        self.crash_dump_output = request.config.option.crash_dump_output

        # These will be set by _setup_model
        self.jujudata = None
        self._controller: Optional[Controller] = None

        # maintains a set of all models connected by this fixture
        # use an OrderedDict so that the first model made is destroyed last.
        self._current_alias = None
        self._models: MutableMapping[str, ModelState] = OrderedDict()

    @contextlib.contextmanager
    def model_context(self, alias: str) -> Generator[Model, None, None]:
        """
        Analog to `juju switch` where the focus of the current model is moved.
        """
        prior = self.current_alias
        model = self._switch(alias)
        try:
            yield model
        finally:
            # if the there's a failure after yielding, don't fail to
            # switch back to the prior alias but still raise whatever
            # error condition occurred through the context
            self._switch(prior, raise_not_found=False)

    def _switch(self, alias: str, raise_not_found=True) -> Model:
        if alias in self._models:
            self._current_alias = alias
        elif not raise_not_found:
            self._current_alias = None
        else:
            raise ModelNotFoundError(f"{alias} not found")

        return self.model

    @property
    def current_alias(self) -> Optional[str]:
        return self._current_alias

    @property
    def models(self) -> Mapping[str, ModelState]:
        """Returns the dict of managed models by this fixture."""
        return {k: dataclasses.replace(v) for k, v in self._models.items()}

    @property
    def tmp_path(self) -> Path:
        tmp_path = self._global_tmp_path
        current_state = self.current_alias and self._models.get(self.current_alias)
        if current_state and current_state.tmp_path is None:
            tmp_path = self._tmp_path_factory.mktemp(current_state.model_name)
            current_state.tmp_path = tmp_path
        elif current_state and current_state.tmp_path:
            tmp_path = current_state.tmp_path
        elif not tmp_path:
            tmp_path = self._global_tmp_path = self._tmp_path_factory.mktemp(
                self.default_model_name
            )
        log.info(f"Using tmp_path: {tmp_path}")
        return tmp_path

    @property
    def model_config(self) -> Optional[dict]:
        """Represents the config used when adding the model."""
        current_state = self.current_alias and self._models.get(self.current_alias)
        return current_state.config if current_state else None

    @property
    def model(self) -> Optional[Model]:
        """Represents the current model."""
        current_state = self.current_alias and self._models.get(self.current_alias)
        return current_state.model if current_state else None

    @property
    def model_full_name(self) -> Optional[str]:
        """Represents the current model's full name."""
        current_state = self.current_alias and self._models.get(self.current_alias)
        return current_state.full_name if current_state else None

    @property
    def model_name(self) -> Optional[str]:
        """Represents the current model name."""
        current_state = self.current_alias and self._models.get(self.current_alias)
        return current_state.model_name if current_state else None

    @property
    def cloud_name(self) -> Optional[str]:
        """Represents the current model's cloud name."""
        current_state = self.current_alias and self._models.get(self.current_alias)
        return current_state.cloud_name if current_state else None

    @property
    def keep_model(self) -> bool:
        """Represents whether the current model should be kept after tests."""
        if self._init_keep_model:
            return True
        current_state = self.current_alias and self._models.get(self.current_alias)
        return current_state.keep if current_state else False

    def _generate_model_name(self) -> str:
        module_name = self.request.module.__name__.rpartition(".")[-1]
        suffix = "".join(choices(ascii_lowercase + digits, k=4))
        return f"{module_name.replace('_', '-')}-{suffix}"

    @cached_property
    def default_model_name(self) -> str:
        return self._generate_model_name()

    async def run(
        self,
        *cmd: str,
        cwd: Optional[os.PathLike] = None,
        check: bool = False,
        fail_msg: Optional[str] = None,
        stdin: Optional[bytes] = None,
    ) -> Tuple[Optional[int], str, str]:
        """Asynchronously run a subprocess command.

        @param                   str cmd: command to execute within a juju context
        @param Optional[os.Pathlink] cwd: current working directory
        @param                bool check: if False, returns a tuple (rc, stdout, stderr)
                                          if True,  calls `pytest.fail` with `fail_msg`
                                          and relevant command information
        @param Optional[str]    fail_msg: Message to present if check=True and rc != 0
        @param Optional[bytes]     stdin: Bytes read by stdin of the called process
        """
        env = {**os.environ}
        if self.jujudata:
            env["JUJU_DATA"] = self.jujudata.path
        if self.model_full_name:
            env["JUJU_MODEL"] = self.model_full_name

        if not isinstance(stdin, bytes) and stdin is not None:
            raise TypeError("'stdin' parameter must be a Optional[bytes] typed")

        proc = await asyncio.create_subprocess_exec(
            *(str(c) for c in cmd),
            stdin=asyncio.subprocess.PIPE if isinstance(stdin, bytes) else None,
            stdout=asyncio.subprocess.PIPE,
            stderr=asyncio.subprocess.PIPE,
            cwd=str(cwd or "."),
            env=env,
        )

        _stdout, _stderr = await proc.communicate(input=stdin)
        stdout, stderr = _stdout.decode("utf8"), _stderr.decode("utf8")
        if check and proc.returncode != 0:
            if fail_msg is None:
                fail_msg = f"Command {list(cmd)} failed"
            raise AssertionError(
                f"{fail_msg} ({proc.returncode}): {(stderr or stdout).strip()}"
            )
        return proc.returncode, stdout, stderr

    _run = run  # backward compatibility alias

    async def juju(self, *args, **kwargs):
        """Runs a Juju CLI command.

        Useful for cases where python-libjuju sees things differently than the Juju CLI.
        Will set `JUJU_MODEL`, so manually passing in `-m model-name` is unnecessary.
        """

        return await self.run("juju", *args, **kwargs)

    async def _add_model(self, cloud_name, model_name, keep=False, **kwargs):
        """
        Creates a model used by the test framework which would normally be destroyed
        after the tests are run in the module.
        """
        controller = self._controller
        controller_name = controller.controller_name
        if not cloud_name:
            # if not provided, try the default cloud name
            cloud_name = self._init_cloud_name
        if not cloud_name:
            # if not provided, use the controller's default cloud
            cloud_name = await controller.get_cloud()
        model_full_name = f"{controller_name}:{model_name}"
        log.info(f"Adding model {model_full_name} on cloud {cloud_name}")

        model = await controller.add_model(model_name, cloud_name, **kwargs)
        # NB: This call to `juju models` is needed because libjuju's
        # `add_model` doesn't update the models.yaml cache that the Juju
        # CLI depends on with the model's UUID, which the CLI requires to
        # connect. Calling `juju models` beforehand forces the CLI to
        # update the cache from the controller.
        await self.juju("models")
        state = ModelState(model, keep, controller_name, cloud_name, model_name)
        state.config = await model.get_config()
        return state

    async def _model_exists(self, model_name: str) -> bool:
        """
        returns True when the model_name exists in the model.
        """
        all_models = await self._controller.list_models()
        return model_name in all_models

    @staticmethod
    async def _connect_to_model(controller_name, model_name, keep=True):
        """
        Makes a reference to an existing model used by the test framework
        which will not be destroyed after the tests are run in the module.
        """
        model = Model()
        state = ModelState(model, keep, controller_name, None, model_name)
        log.info(
            "Connecting to existing model %s on unspecified cloud", state.full_name
        )
        await model.connect(state.full_name)
        state.config = await model.get_config()
        return state

    @staticmethod
    def read_model_config(
        config_path_or_obj: Union[dict, str, os.PathLike, None]
    ) -> Optional[dict]:
        if isinstance(config_path_or_obj, dict):
            return config_path_or_obj
        model_config = None
        if config_path_or_obj:
            model_config_file = Path(config_path_or_obj)
            if not model_config_file.exists():
                log.error("model-config file %s doesn't exist", model_config_file)
                raise FileNotFoundError(model_config_file)
            else:
                log.info("Loading model config from %s", model_config_file)
                model_config = yaml.safe_load(model_config_file.read_text())
        return model_config

    async def _setup_model(self):
        # TODO: We won't need this if Model.debug_log is implemented in libjuju
        self.jujudata = FileJujuData()
        alias = self._orig_model_alias
        if not self.controller_name:
            self.controller_name = self.jujudata.current_controller()
        assert self.controller_name, "No controller selected for ops_test"
        if not self._controller:
            self._controller = Controller()
            await self._controller.connect(self.controller_name)
        if not self._init_model_name:
            # no --model flag specified, automatically generate a model
            config = self.read_model_config(self._init_model_config)
            model_state = await self._add_model(
                self._init_cloud_name,
                self.default_model_name,
                config=config,
            )
        else:
            # --model flag specified, reuse existing model and set keep flag
            model_state = await self._connect_to_model(
                self.controller_name, self._init_model_name
            )

        self._models[alias] = model_state
        self._current_alias = alias

    async def track_model(
        self,
        alias: str,
        model_name: Optional[str] = None,
        cloud_name: Optional[str] = None,
        use_existing: Optional[bool] = None,
        keep: Optional[bool] = None,
        **kwargs,
    ) -> Model:
        """
        Track a new or existing model in the existing controller.

        @param str           alias     : alias to the model used only by ops_test
                                         to differentiate between models.
        @param Optional[str] model_name: name of the new model to track,
                                         None will craft a unique name
        @param Optional[str] cloud_name: cloud name in which to add a new model,
                                         None will use current cloud
        @param Optional[bool] use_existing:
               None:  True if model_name exists on this controller
               False: create a new model and keep=False, unless keep=True explicitly set
               True:  connect to a model and keep=True, unless keep=False explicitly set
        @param Optional[bool] keep:
               None:  follows the value of use_existing
               False: tracked model is destroyed at tests end
               True:  tracked model remains once tests complete
               --keep-models flag will override this options

        Common Examples:
        ----------------------------------
        # make a new model with any juju name and destroy it when the tests are over
        await ops_test.track_model("alias")

        # make or reuse a model known to juju as "bob"
        # don't destroy model if it existed, destroy it if it didn't already exist
        await ops_test.track_model("alias", model_name="bob")
        ----------------------------------
        """
        if alias in self._models:
            raise ModelInUseError(f"Cannot add new model with alias '{alias}'")

        if model_name and use_existing is None:
            use_existing = await self._model_exists(model_name)

        keep = bool(use_existing) if keep is None else keep
        if use_existing:
            if not model_name:
                raise NotImplementedError(
                    "Cannot use_existing model if model_name is unspecified"
                )
            model_state = await self._connect_to_model(
                self.controller_name, model_name, keep
            )
        else:
            cloud_name = cloud_name or self.cloud_name
            model_name = model_name or self._generate_model_name()
            model_state = await self._add_model(cloud_name, model_name, keep, **kwargs)
        self._models[alias] = model_state
        return model_state.model

    async def log_model(self):
        """Log a summary of the status of the model."""
        # TODO: Implement a pretty model status in libjuju
        _, stdout, _ = await self.juju("status")
        log.info(f"Model status:\n\n{stdout}")

        # TODO: Implement Model.debug_log in libjuju
        _, stdout, _ = await self.juju(
            "debug-log", "--replay", "--no-tail", "--level", "ERROR"
        )
        log.info(f"Juju error logs:\n\n{stdout}")

    async def create_crash_dump(self) -> bool:
        """Run the juju-crashdump if it's possible."""
        cmd = shlex.split(
            f"juju-crashdump -s -m {self.model_full_name} -a debug-layer -a config"
        )

        output_directory = self.crash_dump_output
        if output_directory:
            log.debug("juju-crashdump will use output dir `%s`", output_directory)
            cmd.append("-o")
            cmd.append(output_directory)

        try:
            return_code, stdout, stderr = await self.run(*cmd)
            log.info("juju-crashdump finished [%s]", return_code)
            return True
        except FileNotFoundError:
            log.info("juju-crashdump command was not found.")
            return False

    async def forget_model(
        self,
        alias: Optional[str] = None,
        timeout: Optional[Timeout] = None,
        allow_failure: bool = True,
        destroy_storage: bool = False,
    ):
        """
        Forget a model and wait for it to be removed from the controller.
        If the model is marked as kept, ops_tests forgets about this model immediately.
        If the model is not marked as kept, ops_test will destroy the model.
        If timeout is None don't wait on the model to be completely destroyed

        @param                   str alias: alias of the model (default: current alias)
        @param Optional[float,int] timeout: how long to wait for it to be removed,
                                            if None, don't block waiting for success
        @param          bool allow_failure: if False, failures raise an exception
        @param        bool destroy_storage: destroy storage when removing model
        """
        if not self._controller:
            log.error("No access to controller, skipping...")
            return

        if not alias:
            alias = self.current_alias

        if alias not in self.models:
            raise ModelNotFoundError(f"{alias} not found")

        with self.model_context(alias) as model:
            await self.log_model()
            model_name = model.info.name

            if self.is_crash_dump_enabled():
                await self.create_crash_dump()

            if not self.keep_model:
                await self._reset(model, allow_failure, timeout=timeout)
                await self._controller.destroy_model(
                    model_name, force=True, destroy_storage=destroy_storage
                )
            await model.disconnect()

        # stop managing this model now
        log.info(f"Forgetting {alias}...")
        self._models.pop(alias)
        if alias is self.current_alias:
            self._current_alias = None

    @staticmethod
    async def _reset(model: Model, allow_failure, timeout: Optional[Timeout] = None):
        # Forcibly destroy applications/machines in case any units are in error.
        async def _destroy(entity_name: str, **kwargs):
            for key, entity in getattr(model, entity_name).items():
                try:
                    log.info(f"   Destroying {entity_name} {key}")
                    await entity.destroy(**kwargs)
                except DeadEntityException as e:
                    log.warning(e)
                    log.warning(f"{entity_name.title()} already dead, skipping")
                except JujuError as e:
                    log.exception(e)
                    if not allow_failure:
                        raise
            return None

        log.info(f"Resetting model {model.info.name}...")
        await _destroy("applications")
        await _destroy("machines", force=True)

        if timeout is None:
            log.info("Not waiting on reset to complete.")
            return

        try:
            await model.block_until(
                lambda: len(model.machines) == 0 and len(model.applications) == 0,
                timeout=timeout,
            )
        except asyncio.TimeoutError:
            log.exception(f"Timeout resetting {model.info.name}")
            if not allow_failure:
                raise
        except websockets.ConnectionClosed:
            log.error(f"Disconnected while resetting {model.info.name}")
            if not allow_failure:
                raise
        else:
            log.info(f"Reset {model.info.name} completed successfully.")

    async def _cleanup_models(self):
        # remove models from most recently made, to first made
        aliases = list(reversed(self._models.keys()))
        for models in aliases:
            await self.forget_model(models)

        await self._controller.disconnect()

    # maintain backwards compatibility (though this was a private method)
    _cleanup_model = _cleanup_models

    def abort(self, *args, **kwargs):
        """Fail the current test method and mark all remaining test methods as xfail.

        This can be used if a given step is required for subsequent steps to be
        successful, such as the initial deployment.

        Any args will be passed through to `pytest.fail()`.

        You can also mark a test with `@pytest.marks.abort_on_fail` to have this
        automatically applied if the marked test method fails or errors.
        """
        self.aborted = True
        pytest.fail(*args, **kwargs)

    async def build_charm(
        self,
        charm_path,
        bases_index: int = None,
        verbosity: Optional[
            Literal["quiet", "brief", "verbose", "debug", "trace"]
        ] = None,
    ) -> Path:
        """Builds a single charm.

        This can handle charms using the older charms.reactive framework as
        well as charms written against the modern operator framework.

        Returns a Path for the built charm file.
        """
        charms_dst_dir = self.tmp_path / "charms"
        charms_dst_dir.mkdir(exist_ok=True)
        charm_path = Path(charm_path)
        charm_abs = Path(charm_path).absolute()
        metadata_path = charm_path / "metadata.yaml"
        layer_path = charm_path / "layer.yaml"
        charmcraft_path = charm_path / "charmcraft.yaml"
        charm_name = yaml.safe_load(metadata_path.read_text())["name"]
        if layer_path.exists() and not charmcraft_path.exists():
            # Handle older, reactive framework charms.
            # if a charmcraft.yaml file isn't defined for it
            check_deps("charm")
            cmd = ["charm", "build", "--charm-file"]
        else:
            # Handle newer, operator framework charms.
            all_groups = {g.gr_name for g in grp.getgrall()}
            users_groups = {grp.getgrgid(g).gr_name for g in os.getgroups()}
            cmd = ["charmcraft", "pack"]
            if bases_index is not None:
                cmd.append(f"--bases-index={bases_index}")
            if verbosity:
                cmd.append(f"--verbosity={verbosity}")
            if self.destructive_mode:
                # host builder never requires lxd group
                cmd.append("--destructive-mode")
            elif "lxd" not in users_groups:
                # building with lxd builder and user does't already have lxd group;
                # make sure it's available and if so, try using `sg` to acquire it
                assert "lxd" in all_groups, (
                    "Group 'lxd' required but not available; "
                    "ensure that lxd is available or use --destructive-mode"
                )
                cmd = ["sg", "lxd", "-c", " ".join(cmd)]

        log.info(f"Building charm {charm_name}")
        start = timer()
        returncode, stdout, stderr = await self.run(*cmd, cwd=charm_abs)
        elapsed = timer() - start
        if returncode == 0:
            log.info(f"Built charm {charm_name} in {elapsed:.2f}s")
        else:
            log.info(
                f"Charm build for {charm_name} completed with errors (return "
                f"code={returncode}) in {elapsed:.2f}s"
            )

        if not layer_path.exists():
            # Clean up build dir created by charmcraft.
            build_path = charm_path / "build"
            if build_path.exists():
                # In some rare cases, some files under the created 'build' dir have
                # odd permissions which interfer with cleanup; just log and continue.
                shutil.rmtree(build_path, onerror=handle_file_delete_error)

        if returncode != 0:
            m = re.search(
                r"Failed to build charm.*full execution logs in '([^']+)'", stderr
            )
            if m:
                try:
                    stderr = Path(m.group(1)).read_text()
                except FileNotFoundError:
                    log.error(f"Failed to read full build log from {m.group(1)}")
            raise RuntimeError(
                f"Failed to build charm {charm_path}:\n{stderr}\n{stdout}"
            )

        charm_file_src = next(charm_abs.glob(f"{charm_name}*.charm"))
        charm_file_dst = charms_dst_dir / charm_file_src.name
        charm_file_src.rename(charm_file_dst)
        return charm_file_dst

    async def build_charms(self, *charm_paths) -> Mapping[str, Path]:
        """Builds one or more charms in parallel.

        This can handle charms using the older charms.reactive framework as
        well as charms written against the modern operator framework.

        Returns a mapping of charm names to Paths for the built charm files.
        """
        charms = await asyncio.gather(
            *(self.build_charm(charm_path) for charm_path in charm_paths)
        )
        return {charm.stem.split("_")[0]: charm for charm in charms}

    @staticmethod
    def charm_file_resources(built_charm: Path):
        """
        Locate all file-typed resources to download from store.

        Flag architecture specific file resources by presence of
        arch names in the resource.  Supported arches are `amd64`, `arm64`, and
        `s390x`.  If there is a resource that shares the same base and tail of
        another arch specific resource but doesn't include an arch (e.g., `cni.tgz`
        and `cni-s390x.tgz` both exist), assume that the unspecified arch is `amd64`.

        Non-architecture specific files will have a None in the `arch` field
        """

        if not built_charm.exists():
            raise FileNotFoundError(f"Failed to locate built charm {built_charm}")

        charm_path = ZipPath(built_charm)
        metadata_path = charm_path / "metadata.yaml"
        resources = yaml.safe_load(metadata_path.read_text())["resources"]

        resources = {
            name: FileResource(name, resource.get("filename"), None)
            for name, resource in resources.items()
            if resource.get("type") == "file"
        }

        potentials = {rsc.name_without_arch for rsc in resources.values() if rsc.arch}
        for rsc_name in potentials:
            if resources.get(rsc_name):
                resources[rsc_name].arch = "amd64"
        return resources

    def arch_specific_resources(self, built_charm):
        return {
            name: rsc
            for name, rsc in self.charm_file_resources(built_charm).items()
            if rsc.arch
        }

    async def build_resources(self, build_script: Path, with_sudo: bool = True):
        build_script = build_script.absolute()
        if not build_script.exists():
            raise FileNotFoundError(
                f"Failed to locate resource build script {build_script}"
            )

        log.info("Build Resources...")
        dst_dir = self.tmp_path / "resources"
        dst_dir.mkdir(exist_ok=True)
        start, cmd = timer(), ("sudo " if with_sudo else "") + str(build_script)
        rc, stdout, stderr = await self.run(*shlex.split(cmd), cwd=dst_dir, check=False)
        if rc != 0:
            log.warning(f"{build_script} failed: {(stderr or stdout).strip()}")
        else:
            elapsed = timer() - start
            log.info(f"Built resources in {elapsed:.2f}s")
        return list(dst_dir.glob("*.*"))

    @staticmethod
    def _charm_name(built_charm: Path):
        if not built_charm.exists():
            raise FileNotFoundError(f"Failed to locate built charm {built_charm}")

        charm_path = ZipPath(built_charm)
        metadata_path = charm_path / "metadata.yaml"
        return yaml.safe_load(metadata_path.read_text())["name"]

    async def download_resources(
        self, built_charm: Path, owner="", channel="edge", resources=None
    ):
        """
        Download Resources associated with a local charm.

        @param Path built_charm: path to local charm
        @param str  owner:   if the charm is associated with an owner in the charmstore
                             or namespace in charmhub
        @param str  channel: channel to pull resources associated with the local charm
        @param dict[str,FileResource] resources: specific resources associated with
                                                 this local charm
        """

        charm_name = (f"{owner}-" if owner else "") + self._charm_name(built_charm)
        downloader: Union[Charmhub, CharmStore] = Charmhub(charm_name, channel)
        if not downloader.exists:
            charm_name = (f"~{owner}/" if owner else "") + self._charm_name(built_charm)
            downloader = CharmStore(charm_name, channel)
        if not downloader.exists:
            raise RuntimeError(
                f"Cannot find {charm_name} in either Charmstore or Charmhub"
            )

        dst_dir = self.tmp_path / "resources"
        dl = downloader.download_resource
        resources = resources or self.charm_file_resources(built_charm)
        return {
            resource.name: dl(resource.name, dst_dir / resource.download_path)
            for resource in resources.values()
        }

    async def build_bundle(
        self,
        bundle: Optional[str] = None,
        output_bundle: Optional[str] = None,
        serial: bool = False,
    ):
        """Builds bundle using juju-bundle build."""
        cmd = ["juju-bundle", "build"]
        if bundle is not None:
            cmd += ["--bundle", bundle]
        if output_bundle is not None:
            cmd += ["--output-bundle", output_bundle]
        if self.destructive_mode:
            cmd += ["--destructive-mode"]
        if serial:
            cmd += ["--serial"]
        await self.run(*cmd, check=True)

    async def deploy_bundle(
        self,
        bundle: Optional[str] = None,
        build: bool = True,
        serial: bool = False,
        extra_args: Iterable[str] = (),
    ):
        """Deploys bundle using juju-bundle deploy."""
        cmd = ["juju-bundle", "deploy"]
        if bundle is not None:
            cmd += ["--bundle", bundle]
        if build:
            cmd += ["--build"]
        if self.destructive_mode:
            cmd += ["--destructive-mode"]
        if serial:
            cmd += ["--serial"]

        cmd += ["--"] + list(extra_args)

        log.info(
            "Deploying (and possibly building) bundle using juju-bundle command:"
            f"'{' '.join(cmd)}'"
        )
        await self.run(*cmd, check=True)

    async def async_render_bundles(self, *bundles: BundleOpt, **context) -> List[Path]:
        """
        Render a set of templated bundles using Jinja2.

        This can be used to populate built charm paths or config values.
        @param *bundles: objects that are YAML content, pathlike, or charmhub reference
        @param **context: Additional optional context as keyword args.
        @returns list of paths to rendered bundles.
        """
        ...
        bundles_dst_dir = self.tmp_path / "bundles"
        bundles_dst_dir.mkdir(exist_ok=True)
        re_bundlefile = re.compile(r"\.(yaml|yml)(\.j2)?$")
        to_render = []
        for bundle in bundles:
            if isinstance(bundle, str) and re_bundlefile.search(bundle):
                content = Path(bundle).read_text()
            elif isinstance(bundle, str):
                content = bundle
            elif isinstance(bundle, Path):
                content = bundle.read_text()
            elif isinstance(bundle, OpsTest.Bundle):
                filepath = f"{bundles_dst_dir}/{bundle.name}.bundle"
                await self.juju(
                    "download",
                    bundle.name,
                    *bundle.juju_download_args,
                    f"--filepath={filepath}",
                    check=True,
                    fail_msg=f"Couldn't download {bundle.name} bundle",
                )
                bundle_zip = ZipPath(filepath, "bundle.yaml")
                content = bundle_zip.read_text()
            else:
                raise TypeError("bundle {} isn't a known Type".format(type(bundle)))
            to_render.append(content)
        return self.render_bundles(*to_render, **context)

    def render_bundles(self, *bundles, context=None, **kwcontext) -> List[Path]:
        """Render one or more templated bundles using Jinja2.

        This can be used to populate built charm paths or config values.

        :param *bundles (str or Path): One or more bundle Paths or YAML contents.
        :param context (dict): Optional context mapping.
        :param **kwcontext: Additional optional context as keyword args.

        Returns a list of Paths for the rendered bundles.
        """
        # Jinja2 does support async, but rendering bundles should be relatively quick.
        return [
            self.render_bundle(bundle, context=context, **kwcontext)
            for bundle in bundles
        ]

    def render_bundle(self, bundle, context=None, **kwcontext) -> Path:
        """Render a templated bundle using Jinja2.

        This can be used to populate built charm paths or config values.

        :param bundle (str or Path): Path to bundle file or YAML content.
        :param context (dict): Optional context mapping.
        :param **kwcontext: Additional optional context as keyword args.

        Returns the Path for the rendered bundle.
        """
        bundles_dst_dir = self.tmp_path / "bundles"
        bundles_dst_dir.mkdir(exist_ok=True)
        if context is None:
            context = {}
        context.update(kwcontext)
        if re.search(r".yaml(.j2)?$", str(bundle)):
            bundle_path = Path(bundle)
            bundle_text = bundle_path.read_text()
            if bundle_path.suffix == ".j2":
                bundle_name = bundle_path.stem
            else:
                bundle_name = bundle_path.name
        else:
            bundle_text = textwrap.dedent(bundle).strip()
            infix = "".join(choices(hexdigits, k=4))
            bundle_name = f"{self.model_name}-{infix}.yaml"
        log.info(f"Rendering bundle {bundle_name}")
        rendered = jinja2.Template(bundle_text).render(**context)
        dst = bundles_dst_dir / bundle_name
        dst.write_text(rendered)
        return dst

    async def build_lib(self, lib_path):
        """Build a Python library (sdist) for use in a test.

        Returns a Path for the built library archive file.
        """
        libs_dst_dir = self.tmp_path / "libs"
        libs_dst_dir.mkdir(exist_ok=True)
        lib_path_abs = Path(lib_path).absolute()

        returncode, stdout, stderr = await self.run(
            sys.executable, "setup.py", "--fullname", cwd=lib_path_abs
        )
        if returncode != 0:
            raise RuntimeError(
                f"Failed to get library name {lib_path}:\n{stderr}\n{stdout}"
            )
        lib_name_ver = stdout.strip()
        lib_dst_path = libs_dst_dir / f"{lib_name_ver}.tar.gz"

        log.info(f"Building library {lib_path}")
        returncode, stdout, stderr = await self.run(
            sys.executable, "setup.py", "sdist", "-d", libs_dst_dir, cwd=lib_path_abs
        )
        if returncode != 0:
            raise RuntimeError(
                f"Failed to build library {lib_path}:\n{stderr}\n{stdout}"
            )

        return lib_dst_path

    def render_charm(
        self, charm_path, include=None, exclude=None, context=None, **kwcontext
    ):
        """Render a templated charm using Jinja2.

        This can be used to make certain files in a test charm templated, such
        as a path to a library file that is built locally.

        Note: Because charmcraft builds charms in a LXD container, any files
        referenced by the charm will need to be relative to the charm directory.
        To make this work as transparently as possible, any Path values in the
        context will be copied into the rendered charm directory and the values
        changed to point to that copy instead. This won't work if the file
        reference is a string, or if it's under a nested data structure.

        :param charm_path (str): Path to top-level directory of charm to render.
        :include (list[str or Path]): Optional list of glob patterns or file paths
            to pass through Jinja2, relative to base charm path. (default: all files
            are passed through Jinja2)
        :exclude (list[str or Path]): Optional list of glob patterns or file paths
            to exclude from passing through Jinja2, relative to the base charm path.
            (default: all files are passed through Jinja2)
        :param context (dict): Optional context mapping.
        :param **kwcontext: Additional optional context as keyword args.

        Returns a Path for the rendered charm source directory.
        """
        context = dict(context or {})  # make a copy, since we modify it
        context.update(kwcontext)
        charm_path = Path(charm_path)
        charm_dst_path = self.tmp_path / "charms" / charm_path.name
        log.info(f"Rendering charm {charm_path}")
        shutil.copytree(
            charm_path,
            charm_dst_path,
            ignore=shutil.ignore_patterns(".git", ".bzr", "__pycache__", "*.pyc"),
        )

        suffix = "".join(choices(ascii_lowercase + digits, k=4))
        files_path = charm_dst_path / f"_files_{suffix}"
        files_path.mkdir()
        for k, v in context.items():
            if not isinstance(v, Path):
                continue
            # account for possibility of file name collisions
            dst_dir = files_path / "".join(choices(ascii_lowercase + digits, k=4))
            dst_dir.mkdir()
            dst_path = dst_dir / v.name
            shutil.copy2(v, dst_dir)
            context[k] = Path("/root/project") / dst_path.relative_to(charm_dst_path)

        if include is None:
            include = ["*"]
        if exclude is None:
            exclude = []

        def _filter(root, node):
            # Filter nodes based on whether they match include and don't match exclude.
            rel_node = (Path(root) / node).relative_to(charm_dst_path)
            if not any(fnmatch(rel_node, pat) for pat in include):
                return False
            if any(fnmatch(rel_node, pat) for pat in exclude):
                return False
            return True

        for root, dirs, files in os.walk(charm_dst_path):
            dirs[:] = [dn for dn in dirs if _filter(root, dn)]
            files[:] = [fn for fn in files if _filter(root, fn)]
            for file_name in files:
                file_path = Path(root) / file_name
                file_text = file_path.read_text()
                rendered = jinja2.Template(file_text).render(**context)
                file_path.write_text(rendered)

        return charm_dst_path

    def render_charms(
        self, *charm_paths, include=None, exclude=None, context=None, **kwcontext
    ):
        """Render one or more templated charms using Jinja2.

        This can be used to make certain files in a test charm templated, such
        as a path to a library file that is built locally.

        :param *charm_paths (str): Path to top-level directory of charm to render.
        :include (list[str or Path]): Optional list of glob patterns or file paths
            to pass through Jinja2, relative to base charm path. (default: all files
            are passed through Jinja2)
        :exclude (list[str or Path]): Optional list of glob patterns or file paths
            to exclude from passing through Jinja2, relative to the base charm path.
            (default: all files are passed through Jinja2)
        :param context (dict): Optional context mapping.
        :param **kwcontext: Additional optional context as keyword args.

        Returns a list of Paths for the rendered charm source directories.
        """
        # Jinja2 does support async, but rendering individual files should be
        # relatively quick, meaning this will end up blocking on the IO from
        # os.walk() and Path.read/write_text() most of the time anyway.
        return [
            self.render_charm(charm_path, include, exclude, context, **kwcontext)
            for charm_path in charm_paths
        ]

    @contextlib.asynccontextmanager
    async def fast_forward(
        self, fast_interval: str = "10s", slow_interval: Optional[str] = None
    ):
        """Temporarily speed up update-status firing rate for the current model.

        Returns an async context manager that temporarily sets update-status
        firing rate to `fast_interval`.
        If provided, when the context exits the update-status firing rate will
        be set to `slow_interval`. Otherwise, it will be set to the previous
        value.
        """
        model = self.model
        if not model:
            raise RuntimeError("No model currently set.")

        update_interval_key = "update-status-hook-interval"
        if slow_interval:
            interval_after = slow_interval
        else:
            interval_after = (await model.get_config())[update_interval_key]

        await model.set_config({update_interval_key: fast_interval})
        yield
        await model.set_config({update_interval_key: interval_after})

<<<<<<< HEAD
    async def get_relation_data(
        self,
        *,
        provider_endpoint: str,
        requirer_endpoint: str,
        include_juju_keys: bool = False,
    ) -> RelationData:
        """Get relation databag contents for both sides of a juju relation.

        Usage:
        >>> data = await ops_test.get_relation_data(
        ...    provider_endpoint='prometheus/0:ingress',
        ...    requirer_endpoint='traefik/1:ingress-per-unit')
        >>> assert data.provider.application_data == {'foo': 'bar', 'baz': 'qux'}

        """
        return await get_relation_data(
            provider_endpoint, requirer_endpoint, include_juju_keys
        )
=======
    def is_crash_dump_enabled(self) -> bool:
        """Returns whether Juju crash dump is enabled given the current settings."""
        if self.crash_dump == "always":
            return True
        elif self.crash_dump == "on-failure" and self.request.session.testsfailed > 0:
            return True
        elif (
            self.crash_dump == "legacy"
            and self.request.session.testsfailed > 0
            and self.keep_model is False
        ):
            return True
        else:
            return False
>>>>>>> 9e0c8f3b
<|MERGE_RESOLUTION|>--- conflicted
+++ resolved
@@ -1424,7 +1424,6 @@
         yield
         await model.set_config({update_interval_key: interval_after})
 
-<<<<<<< HEAD
     async def get_relation_data(
         self,
         *,
@@ -1444,7 +1443,7 @@
         return await get_relation_data(
             provider_endpoint, requirer_endpoint, include_juju_keys
         )
-=======
+
     def is_crash_dump_enabled(self) -> bool:
         """Returns whether Juju crash dump is enabled given the current settings."""
         if self.crash_dump == "always":
@@ -1458,5 +1457,4 @@
         ):
             return True
         else:
-            return False
->>>>>>> 9e0c8f3b
+            return False