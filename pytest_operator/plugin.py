import asyncio
import dataclasses
import grp
import inspect
import json
import logging
import os
import re
import shutil
import shlex
import subprocess
import sys
import textwrap
from collections import namedtuple
from functools import cached_property
from fnmatch import fnmatch
from pathlib import Path
from random import choices
from string import ascii_lowercase, digits, hexdigits
from timeit import default_timer as timer
<<<<<<< HEAD
from typing import Iterable, Optional, MutableMapping, Mapping
=======
from typing import Iterable, Optional, List
>>>>>>> d2769238
from urllib.request import urlretrieve, urlopen
from urllib.parse import urlencode
from urllib.error import HTTPError
from zipfile import Path as ZipPath

import jinja2
import pytest
import pytest_asyncio.plugin
import yaml
from _pytest.config import Config
from _pytest.config.argparsing import Parser
from juju.client.jujudata import FileJujuData
from juju.exceptions import DeadEntityException
from juju.model import Model, Controller

log = logging.getLogger(__name__)


def pytest_addoption(parser: Parser):
    parser.addoption(
        "--cloud",
        action="store",
        help="Juju cloud to use; if not provided, will "
        "use the default for the controller",
    )
    parser.addoption(
        "--controller",
        action="store",
        help="Juju controller to use; if not provided, "
        "will use the current controller",
    )
    parser.addoption(
        "--model",
        action="store",
        help="Juju model to use; if not provided, a new model "
        "will be created for each test which requires one",
    )
    parser.addoption(
        "--keep-models",
        action="store_true",
        help="Keep any automatically created models",
    )
    parser.addoption(
        "--destructive-mode",
        action="store_true",
        help="Whether to run charmcraft in destructive mode "
        "(as opposed to doing builds in lxc containers)",
    )
    parser.addoption(
        "--no-crash-dump",
        action="store_true",
        help="Disabled automatic runs of juju-crashdump after failed tests, "
        "juju-crashdump runs by default.",
    )
    parser.addoption(
        "--crash-dump-output",
        action="store",
        default=None,
        help="Store the completed crash dump in this dir. "
        "The default is current working directory.",
    )
    parser.addoption(
        "--no-deploy",
        action="store_true",
        help="This, together with the `--model` parameter, ensures that all functions "
        "marked with the` skip_if_deployed` tag are skipped.",
    )
    parser.addoption(
        "--model-config",
        action="store",
        default=None,
        help="path to a yaml file which will be applied to the model on creation. "
        "* ignored if `--model` supplied"
        "* if the specified file doesn't exist, an error will be raised.",
    )


def pytest_load_initial_conftests(parser: Parser, args: List[str]) -> None:
    known_args = parser.parse_known_args(args)
    if known_args.no_deploy and known_args.model is None:
        optparser = parser._getparser()
        optparser.error("must specify --model when using --no-deploy")


def pytest_configure(config: Config):
    config.addinivalue_line("markers", "abort_on_fail")
    config.addinivalue_line("markers", "skip_if_deployed")
    # These need to be fixed in libjuju and just clutter things up for tests using this.
    config.addinivalue_line(
        "filterwarnings", "ignore:The loop argument:DeprecationWarning"
    )
    config.addinivalue_line(
        "filterwarnings", r"ignore:'with \(yield from lock\)':DeprecationWarning"
    )


def pytest_runtest_setup(item):
    if (
        "skip_if_deployed" in item.keywords
        and item.config.getoption("--no-deploy")
        and item.config.getoption("--model") is not None
    ):
        pytest.skip("Skipping deployment because --no-deploy was specified.")


@pytest.fixture(scope="session")
def tmp_path_factory(request):
    # Override temp path factory to create temp dirs under Tox env so that
    # confined snaps (e.g., charmcraft) can access them.
    return pytest.TempPathFactory(
        given_basetemp=Path(os.environ["TOX_ENV_DIR"]) / "tmp" / "pytest",
        trace=request.config.trace.get("tmpdir"),
        _ispytest=True,
    )


def check_deps(*deps):
    missing = []
    for dep in deps:
        res = subprocess.run(["which", dep], capture_output=True)
        if res.returncode != 0:
            missing.append(dep)
    if missing:
        raise RuntimeError(
            "Missing dependenc{}: {}".format(
                "y" if len(missing) == 1 else "ies",
                ", ".join(missing),
            )
        )


@pytest.fixture(scope="module")
def event_loop():
    """Create an instance of the default event loop for each test module."""
    loop = asyncio.get_event_loop_policy().new_event_loop()
    yield loop
    loop.close()


# Plugin load order can't be set, replace asyncio directly
pytest_asyncio.plugin.event_loop = event_loop


def pytest_collection_modifyitems(session, config, items):
    """Automatically apply the "asyncio" marker to any async test items."""
    for item in items:
        is_async = inspect.iscoroutinefunction(getattr(item, "function", None))
        has_marker = item.get_closest_marker("asyncio")
        if is_async and not has_marker:
            item.add_marker("asyncio")


@pytest.hookimpl(tryfirst=True, hookwrapper=True)
def pytest_runtest_makereport(item, call):
    """Make test results available to fixture finalizers."""
    # execute all other hooks to obtain the report object
    outcome = yield
    rep = outcome.get_result()

    # set a report attribute for each phase of a call, which can
    # be "setup", "call", "teardown"
    setattr(item, "rep_" + rep.when, rep)

    # set attribute which indicates fail / xfail in any phase
    item.failed = getattr(item, "failed", False) or rep.failed
    item.xfailed = getattr(item, "xfailed", False) or getattr(rep, "wasxfail", False)


@pytest.fixture(autouse=True)
def abort_on_fail(request):
    if OpsTest._instance is None:
        # If we don't have an ops_test already in play, this should be a no-op.
        yield
        return
    ops_test = OpsTest._instance
    if ops_test.aborted:
        pytest.xfail("aborted")

    yield
    abort_on_fail = request.node.get_closest_marker("abort_on_fail")
    failed = getattr(request.node, "failed", False)
    if abort_on_fail and abort_on_fail.kwargs.get("abort_on_xfail", False):
        failed = failed or request.node.xfailed
    if failed and abort_on_fail:
        ops_test.aborted = True


@pytest.fixture(scope="module")
@pytest.mark.asyncio
async def ops_test(request, tmp_path_factory):
    check_deps("juju", "charmcraft")
    ops_test = OpsTest(request, tmp_path_factory)
    await ops_test._setup_model()
    OpsTest._instance = ops_test
    yield ops_test
    OpsTest._instance = None
    await ops_test._cleanup_models()


def handle_file_delete_error(function, path, execinfo):
    log.warning(f"Failed to delete '{path}' due to {execinfo[1]}")


class FileResource:
    """Represents a File based Resource."""

    """
    Some resources are arch specific but don't include amd64 in the name
    they'll be identified as being named <base><tail> where there is
    another resource with <base>-<arch><tail>
    """
    ARCH_RE = re.compile(r"^(\S+)(?:-(amd64|arm64|s390x))(\S+)?")

    def __init__(self, name, filename, arch=None):
        self.name = name
        self.filename = filename
        self.name_without_arch = self.name
        self.arch = arch
        matches = self.ARCH_RE.match(self.name)
        if matches:
            base, arch, tail = matches.groups()
            self.name_without_arch = f"{base}{tail or ''}"
            self.arch = arch

    def __repr__(self):
        return f"FileResource('{self.name}','{self.filename}','{self.arch}')"

    @property
    def download_path(self):
        return Path(self.name) / self.filename


def json_request(url, params=None):
    if params:
        url = f"{url}?{urlencode(params)}"
    with urlopen(url) as resp:
        if 200 <= resp.status < 300:
            return json.loads(resp.read())


class Charmhub:
    """
    Fetch resources from Charmhub
    API DOCS: https://api.snapcraft.io/docs/charms.html
    """

    CH_URL = "https://api.charmhub.io/v2"

    def __init__(self, charmhub_name, channel):
        self._name = charmhub_name
        self._channel = channel

    @cached_property
    def info(self):
        params = dict(channel=self._channel, fields="default-release.resources")
        url = f"{self.CH_URL}/charms/info/{self._name}"
        try:
            return json_request(url, params)
        except HTTPError as ex:
            raise RuntimeError(f"Charm {self._name} not found in charmhub.") from ex

    @property
    def exists(self):
        try:
            return bool(self.info)
        except RuntimeError:
            return False

    @cached_property
    def resource_map(self):
        return {rsc["name"]: rsc for rsc in self.info["default-release"]["resources"]}

    def download_resource(self, resource, destination: Path):
        rsc = self.resource_map[resource]
        log.info(f"Retrieving {resource} from charmhub...")
        destination.parent.mkdir(parents=True, exist_ok=True)
        target, _msg = urlretrieve(rsc["download"]["url"], destination)
        return target


class CharmStore:
    CS_URL = "https://api.jujucharms.com/charmstore/v5"

    def __init__(self, charmstore_name, channel="edge"):
        self._name = charmstore_name
        self._channel = channel

    @staticmethod
    def _charmpath(charm):
        if charm.startswith("cs:"):
            return charm[3:]
        return charm

    @cached_property
    def _charm_id(self):
        params = dict(channel=self._channel)
        url = f"{self.CS_URL}/{self._charmpath(self._name)}/meta/id"
        try:
            resp = json_request(url, params)
        except HTTPError as ex:
            raise RuntimeError(
                f"Charm {self._name} not found in charmstore at channel={self._channel}"
            ) from ex
        return resp["Id"]

    @property
    def exists(self):
        try:
            return bool(self._charm_id)
        except RuntimeError:
            return False

    def download_resource(self, resource, destination: Path):
        charm_id = self._charmpath(self._charm_id)
        url = f"{self.CS_URL}/{charm_id}/meta/resources/{resource}"
        try:
            resp = json_request(url)
        except HTTPError as ex:
            raise RuntimeError(
                f"Charm {charm_id} {resource} not found in charmstore"
            ) from ex
        rev = resp["Revision"]
        log.info(f"Retrieving {resource} from charmstore...")
        url = f"{self.CS_URL}/{charm_id}/resource/{resource}/{rev}"
        destination.parent.mkdir(parents=True, exist_ok=True)
        local_file, header = urlretrieve(url, destination)
        return local_file


ModelKey = namedtuple("ModelKey", "controller, cloud, model")


class ModelNotFoundError(Exception):
    """Raise when switching to a model that doesn't exist."""


@dataclasses.dataclass
class ModelState:
    model: Model
    tmp_path: Optional[Path]
    keep: bool


class OpsTest:
    """Utility class for testing Operator Charms."""

    _instance = None  # store instance, so we can tell if it's been used yet

    def __init__(self, request, tmp_path_factory):
        self.request = request
        self._tmp_path_factory = tmp_path_factory
        self._global_tmp_path = None

        # Flag indicating whether all subsequent tests should be aborted.
        self.aborted = False

        # Flag for using destructive mode or not for charm builds.
        self.destructive_mode = request.config.option.destructive_mode

        # Config options to determine first model specs used by tests
        self._init_cloud_name = request.config.option.cloud
        self._init_model_name = request.config.option.model
        self._init_keep_model = request.config.option.keep_models

        # These may be modified by _setup_model
        self.controller_name = request.config.option.controller
        self.model_config = request.config.option.model_config

        # Flag for enabling the juju-crashdump
        self.crash_dump = not request.config.option.no_crash_dump
        self.crash_dump_output = request.config.option.crash_dump_output

        # These will be set by _setup_model
        self.jujudata = None
        self._controller: Optional[Controller] = None

        # maintains a set of all models connected by this fixture
        self.current_model: Optional[ModelKey] = None
        self._models: MutableMapping[ModelKey, ModelState] = {}

    def switch(self, model_key: ModelKey) -> Model:
        """
        Analog to `juju switch` where the focus of the current model is moved.
        """
        if model_key in self.models:
            self.current_model = model_key
        else:
            raise ModelNotFoundError(f"{model_key} not found")

        return self.model

    @property
    def tmp_path(self) -> Path:
        tmp_path = self._global_tmp_path
        current_state = self._models.get(self.current_model)
        if current_state and current_state.tmp_path is None:
            tmp_path = self._tmp_path_factory.mktemp(self.current_model.model)
            current_state.tmp_path = tmp_path
        elif current_state and current_state.tmp_path:
            tmp_path = current_state.tmp_path
        elif not tmp_path:
            tmp_path = self._global_tmp_path = self._tmp_path_factory.mktemp(
                self.default_model_name
            )

        log.info(f"Using tmp_path: {tmp_path}")
        return tmp_path

    @property
    def models(self) -> Mapping[ModelKey, Model]:
        """Returns the dict of managed models by this fixture."""
        return {k: v.model for k, v in self._models.items()}

    @property
    def model(self) -> Optional[Model]:
        """Represents the current model."""
        current_state = self._models.get(self.current_model)
        return current_state.model if current_state else None

    @property
    def model_full_name(self) -> Optional[str]:
        """Represents the current model's full name."""
        if self.current_model:
            controller, cloud, model = self.current_model
            return f"{controller}:{model}"

    @property
    def model_name(self) -> Optional[str]:
        """Represents the current model name."""
        if self.current_model:
            controller, cloud, model = self.current_model
            return model

    @property
    def cloud_name(self) -> Optional[str]:
        """Represents the current model's cloud name."""
        if self.current_model:
            controller, cloud, model = self.current_model
            return cloud

    @property
    def keep_model(self) -> bool:
        """Represents whether the current model should be kept after tests."""
        if self._init_keep_model:
            return True
        model_state = self._models.get(self.current_model)
        if model_state:
            return model_state.keep

    def _generate_model_name(self) -> str:
        module_name = self.request.module.__name__.rpartition(".")[-1]
        suffix = "".join(choices(ascii_lowercase + digits, k=4))
        return f"{module_name.replace('_', '-')}-{suffix}"

    @cached_property
    def default_model_name(self) -> str:
        return self._generate_model_name()

    async def run(self, *cmd, cwd=None, check=False, fail_msg=None):
        """Asynchronously run a subprocess command.

        If `check` is False, returns a tuple of the return code, stdout, and
        stderr (decoded as utf8). Otherwise, calls `pytest.fail` with
        `fail_msg` and relevant command info.
        """
        env = {**os.environ}
        if self.jujudata:
            env["JUJU_DATA"] = self.jujudata.path
        if self.model_full_name:
            env["JUJU_MODEL"] = self.model_full_name

        proc = await asyncio.create_subprocess_exec(
            *(str(c) for c in cmd),
            cwd=str(cwd or "."),
            stdout=asyncio.subprocess.PIPE,
            stderr=asyncio.subprocess.PIPE,
            env=env,
        )
        stdout, stderr = await proc.communicate()
        stdout, stderr = stdout.decode("utf8"), stderr.decode("utf8")
        if check and proc.returncode != 0:
            if fail_msg is None:
                fail_msg = f"Command {list(cmd)} failed"
            raise AssertionError(
                f"{fail_msg} ({proc.returncode}): {(stderr or stdout).strip()}"
            )
        return proc.returncode, stdout, stderr

    _run = run  # backward compatibility alias

    async def juju(self, *args):
        """Runs a Juju CLI command.

        Useful for cases where python-libjuju sees things differently than the Juju CLI.
        Will set `JUJU_MODEL`, so manually passing in `-m model-name` is unnecessary.
        """

        return await self.run("juju", *args)

    async def _add_model(self, controller_name, cloud_name, model_name):
        """
        Creates a model used by the test framework which would normally be destroyed
        after the tests are run in the module.
        """
        controller = self._controller
        if not controller:
            controller = Controller()
            await controller.connect(controller_name)
        if not cloud_name:
            # if not provided, try the default cloud name
            cloud_name = self._init_cloud_name
        if not cloud_name:
            # if not provided, use the controller's default cloud
            cloud_name = await controller.get_cloud()
        model_full_name = f"{controller_name}:{model_name}"
        log.info(f"Adding model {model_full_name} on cloud {cloud_name}")

        model_config = None
        if self.model_config:
            model_config_file = Path(self.model_config)
            if not model_config_file.exists():
                log.error("model-config file %s doesn't exist", model_config_file)
                raise FileNotFoundError(model_config_file)
            else:
                log.info("Loading model config from %s", model_config_file)
                model_config = yaml.safe_load(model_config_file.read_text())

        model_key = ModelKey(controller_name, cloud_name, model_name)
        model_keep = False
        new_model = await controller.add_model(
            model_name, cloud_name=cloud_name, config=model_config
        )
        # NB: This call to `juju models` is needed because libjuju's
        # `add_model` doesn't update the models.yaml cache that the Juju
        # CLI depends on with the model's UUID, which the CLI requires to
        # connect. Calling `juju models` beforehand forces the CLI to
        # update the cache from the controller.
        await self.juju("models")
        return model_key, ModelState(new_model, None, model_keep)

    async def _connect_to_model(self, controller_name, model_name):
        """
        Makes a reference to an existing model used by the test framework
        which will not be destroyed after the tests are run in the module.
        """
        model_full_name = f"{controller_name}:{model_name}"
        log.info(
            "Connecting to existing model %s on unspecified cloud", model_full_name
        )
        new_model = Model()
        await new_model.connect(model_full_name)
        model_key = ModelKey(controller_name, None, self._init_model_name)
        model_keep = True  # don't clean up models we didn't create
        return model_key, ModelState(new_model, None, model_keep)

    async def _setup_model(self):
        # TODO: We won't need this if Model.debug_log is implemented in libjuju
        self.jujudata = FileJujuData()
        if not self.controller_name:
            self.controller_name = self.jujudata.current_controller()
        if not self._init_model_name:
            model_key, model_state = await self._add_model(
                self.controller_name, self._init_cloud_name, self.default_model_name
            )
        else:
            model_key, model_state = await self._connect_to_model(
                self.controller_name, self._init_model_name
            )

        if not self._controller:
            self._controller = await model_state.model.get_controller()

        self.current_model = model_key
        self._models[model_key] = model_state

    async def add_model(
        self,
        model_name: Optional[str] = None,
        cloud_name: Optional[str] = None,
        create: bool = True,
    ) -> Model:
        """
        Create/Add new model into existing controller and switch to it.

        @param Optional[str] model_name: name of the new model to add,
                                         None will craft a unique name
        @param Optional[str] cloud_name: name of the in which model is added,
                                         None will use current cloud
        @param bool create: True: new model will be created
                            False: new model must already exist
        """
        if create or not model_name:
            cloud_name = cloud_name or self.current_model.cloud
            model_name = model_name or self._generate_model_name()
            model_key, model_state = await self._add_model(
                self.controller_name, cloud_name, model_name
            )
        else:
            model_key, model_state = await self._connect_to_model(
                self.controller_name, model_name
            )

        self._models[model_key] = model_state
        return self.switch(model_key)

    async def log_model(self):
        """Log a summary of the status of the model."""
        # TODO: Implement a pretty model status in libjuju
        _, stdout, _ = await self.juju("status")
        log.info(f"Model status:\n\n{stdout}")

        # TODO: Implement Model.debug_log in libjuju
        _, stdout, _ = await self.juju(
            "debug-log", "--replay", "--no-tail", "--level", "ERROR"
        )
        log.info(f"Juju error logs:\n\n{stdout}")

    async def create_crash_dump(self) -> bool:
        """Run the juju-crashdump if it's possible."""
        cmd = shlex.split(
            f"juju-crashdump -s -m {self.model_full_name} -a debug-layer -a config"
        )

        output_directory = self.crash_dump_output
        if output_directory:
            log.debug("juju-crashdump will use output dir `%s`", output_directory)
            cmd.append("-o")
            cmd.append(output_directory)

        try:
            return_code, stdout, stderr = await self.run(*cmd)
            log.info("juju-crashdump finished [%s]", return_code)
            return True
        except FileNotFoundError:
            log.info("juju-crashdump command was not found.")
            return False

    async def remove_model(self, model: ModelKey):
        previous_model = self.current_model
        if not self.switch(model):
            return

        await self.log_model()

        # NOTE (rgildein): Create juju-crashdump only if any tests failed,
        # `juju-crashdump` flag is enabled and OpsTest.keep_model == False
        if (
            self.request.session.testsfailed > 0
            and self.crash_dump
            and self.keep_model is False
        ):
            await self.create_crash_dump()

        if not self.keep_model:
            # Forcibly destroy machines in case any units are in error.
            for machine in self.model.machines.values():
                try:
                    log.info(f"Destroying machine {machine.id}")
                    await machine.destroy(force=True)
                except DeadEntityException as e:
                    log.warning(e)
                    log.warning("Machine already dead, skipping")
            await self.model.disconnect()
            log.info(f"Destroying model {self.model_name}")
            await self._controller.destroy_model(self.model_name)
        else:
            await self.model.disconnect()

        # stop managing this model now
        self._models.pop(self.current_model)
        try:
            self.switch(previous_model)
        except ModelNotFoundError:
            self.current_model = None

    async def _cleanup_models(self):
        if not self.models:
            return

        for models in self.models.keys():
            await self.remove_model(models)

        await self._controller.disconnect()

    # maintain backwards compatibility (though this was a private method)
    _cleanup_model = _cleanup_models

    def abort(self, *args, **kwargs):
        """Fail the current test method and mark all remaining test methods as xfail.

        This can be used if a given step is required for subsequent steps to be
        successful, such as the initial deployment.

        Any args will be passed through to `pytest.fail()`.

        You can also mark a test with `@pytest.marks.abort_on_fail` to have this
        automatically applied if the marked test method fails or errors.
        """
        self.aborted = True
        pytest.fail(*args, **kwargs)

    async def build_charm(self, charm_path):
        """Builds a single charm.

        This can handle charms using the older charms.reactive framework as
        well as charms written against the modern operator framework.

        Returns a Path for the built charm file.
        """
        charms_dst_dir = self.tmp_path / "charms"
        charms_dst_dir.mkdir(exist_ok=True)
        charm_path = Path(charm_path)
        charm_abs = Path(charm_path).absolute()
        metadata_path = charm_path / "metadata.yaml"
        layer_path = charm_path / "layer.yaml"
        charm_name = yaml.safe_load(metadata_path.read_text())["name"]
        if layer_path.exists():
            # Handle older, reactive framework charms.
            check_deps("charm")
            cmd = ["charm", "build", "--charm-file"]
        else:
            # Handle newer, operator framework charms.
            all_groups = {g.gr_name for g in grp.getgrall()}
            users_groups = {grp.getgrgid(g).gr_name for g in os.getgroups()}
            if self.destructive_mode:
                # host builder never requires lxd group
                cmd = ["charmcraft", "pack", "--destructive-mode"]
            elif "lxd" in users_groups:
                # user already has lxd group active
                cmd = ["charmcraft", "pack"]
            else:
                # building with lxd builder and user does't already have lxd group;
                # make sure it's available and if so, try using `sg` to acquire it
                assert "lxd" in all_groups, (
                    "Group 'lxd' required but not available; "
                    "ensure that lxd is available or use --destructive-mode"
                )
                cmd = ["sg", "lxd", "-c", "charmcraft pack"]

        log.info(f"Building charm {charm_name}")
        start = timer()
        returncode, stdout, stderr = await self.run(*cmd, cwd=charm_abs)
        elapsed = timer() - start
        if returncode == 0:
            log.info(f"Built charm {charm_name} in {elapsed:.2f}s")
        else:
            log.info(
                f"Charm build for {charm_name} completed with errors (return "
                f"code={returncode}) in {elapsed:.2f}s"
            )

        if not layer_path.exists():
            # Clean up build dir created by charmcraft.
            build_path = charm_path / "build"
            if build_path.exists():
                # In some rare cases, some files under the created 'build' dir have
                # odd permissions which interfer with cleanup; just log and continue.
                shutil.rmtree(build_path, onerror=handle_file_delete_error)

        if returncode != 0:
            m = re.search(
                r"Failed to build charm.*full execution logs in '([^']+)'", stderr
            )
            if m:
                try:
                    stderr = Path(m.group(1)).read_text()
                except FileNotFoundError:
                    log.error(f"Failed to read full build log from {m.group(1)}")
            raise RuntimeError(
                f"Failed to build charm {charm_path}:\n{stderr}\n{stdout}"
            )

        charm_file_src = next(charm_abs.glob(f"{charm_name}*.charm"))
        charm_file_dst = charms_dst_dir / charm_file_src.name
        charm_file_src.rename(charm_file_dst)
        return charm_file_dst

    async def build_charms(self, *charm_paths):
        """Builds one or more charms in parallel.

        This can handle charms using the older charms.reactive framework as
        well as charms written against the modern operator framework.

        Returns a mapping of charm names to Paths for the built charm files.
        """
        charms = await asyncio.gather(
            *(self.build_charm(charm_path) for charm_path in charm_paths)
        )
        return {charm.stem.split("_")[0]: charm for charm in charms}

    @staticmethod
    def charm_file_resources(built_charm: Path):
        """
        Locate all file-typed resources to download from store.

        Flag architecture specific file resources by presence of
        arch names in the resource.  Supported arches are `amd64`, `arm64`, and
        `s390x`.  If there is a resource that shares the same base and tail of
        another arch specific resource but doesn't include an arch (e.g., `cni.tgz`
        and `cni-s390x.tgz` both exist), assume that the unspecified arch is `amd64`.

        Non-architecture specific files will have a None in the `arch` field
        """

        if not built_charm.exists():
            raise FileNotFoundError(f"Failed to locate built charm {built_charm}")

        charm_path = ZipPath(built_charm)
        metadata_path = charm_path / "metadata.yaml"
        resources = yaml.safe_load(metadata_path.read_text())["resources"]

        resources = {
            name: FileResource(name, resource.get("filename"), None)
            for name, resource in resources.items()
            if resource.get("type") == "file"
        }

        potentials = {rsc.name_without_arch for rsc in resources.values() if rsc.arch}
        for rsc_name in potentials:
            if resources.get(rsc_name):
                resources[rsc_name].arch = "amd64"
        return resources

    def arch_specific_resources(self, build_charm):
        return {
            name: rsc
            for name, rsc in self.charm_file_resources(build_charm).items()
            if rsc.arch
        }

    async def build_resources(self, build_script: Path):
        build_script = build_script.absolute()
        if not build_script.exists():
            raise FileNotFoundError(
                f"Failed to locate resource build script {build_script}"
            )

        log.info("Build Resources...")
        dst_dir = self.tmp_path / "resources"
        dst_dir.mkdir(exist_ok=True)
        start = timer()
        rc, stdout, stderr = await self.run(
            *shlex.split(f"sudo {build_script}"), cwd=dst_dir, check=False
        )
        if rc != 0:
            log.warning(f"{build_script} failed: {(stderr or stdout).strip()}")
        else:
            elapsed = timer() - start
            log.info(f"Built resources in {elapsed:.2f}s")
        return list(dst_dir.glob("*.*"))

    @staticmethod
    def _charm_name(built_charm: Path):
        if not built_charm.exists():
            raise FileNotFoundError(f"Failed to locate built charm {built_charm}")

        charm_path = ZipPath(built_charm)
        metadata_path = charm_path / "metadata.yaml"
        return yaml.safe_load(metadata_path.read_text())["name"]

    async def download_resources(
        self, built_charm: Path, owner="", channel="edge", resources=None
    ):
        """
        Download Resources associated with a local charm.

        @param Path built_charm: path to local charm
        @param str  owner:   if the charm is associated with an owner in the charmstore
                             or namespace in charmhub
        @param str  channel: channel to pull resources associated with the local charm
        @param dict[str,FileResource] resources: specific resources associated with
                                                 this local charm
        """

        charm_name = (f"{owner}-" if owner else "") + self._charm_name(built_charm)
        downloader = Charmhub(charm_name, channel)
        if not downloader.exists:
            charm_name = (f"~{owner}/" if owner else "") + self._charm_name(built_charm)
            downloader = CharmStore(charm_name, channel)
        if not downloader.exists:
            raise RuntimeError(
                f"Cannot find {charm_name} in either Charmstore or Charmhub"
            )

        dst_dir = self.tmp_path / "resources"
        dl = downloader.download_resource
        resources = resources or self.charm_file_resources(built_charm)
        return {
            resource.name: dl(resource.name, dst_dir / resource.download_path)
            for resource in resources.values()
        }

    async def build_bundle(
        self,
        bundle: Optional[str] = None,
        output_bundle: Optional[str] = None,
        serial: bool = False,
    ):
        """Builds bundle using juju-bundle build."""
        cmd = ["juju-bundle", "build"]
        if bundle is not None:
            cmd += ["--bundle", bundle]
        if output_bundle is not None:
            cmd += ["--output-bundle", output_bundle]
        if self.destructive_mode:
            cmd += ["--destructive-mode"]
        if serial:
            cmd += ["--serial"]
        await self.run(*cmd, check=True)

    async def deploy_bundle(
        self,
        bundle: Optional[str] = None,
        build: bool = True,
        serial: bool = False,
        extra_args: Iterable[str] = (),
    ):
        """Deploys bundle using juju-bundle deploy."""
        cmd = ["juju-bundle", "deploy"]
        if bundle is not None:
            cmd += ["--bundle", bundle]
        if build:
            cmd += ["--build"]
        if self.destructive_mode:
            cmd += ["--destructive-mode"]
        if serial:
            cmd += ["--serial"]

        cmd += ["--", "-m", self.model_name] + list(extra_args)

        log.info(
            "Deploying (and possibly building) bundle using juju-bundle command:"
            f"'{' '.join(cmd)}'"
        )
        await self.run(*cmd, check=True)

    def render_bundle(self, bundle, context=None, **kwcontext):
        """Render a templated bundle using Jinja2.

        This can be used to populate built charm paths or config values.

        :param bundle (str or Path): Path to bundle file or YAML content.
        :param context (dict): Optional context mapping.
        :param **kwcontext: Additional optional context as keyword args.

        Returns the Path for the rendered bundle.
        """
        bundles_dst_dir = self.tmp_path / "bundles"
        bundles_dst_dir.mkdir(exist_ok=True)
        if context is None:
            context = {}
        context.update(kwcontext)
        if re.search(r".yaml(.j2)?$", str(bundle)):
            bundle_path = Path(bundle)
            bundle_text = bundle_path.read_text()
            if bundle_path.suffix == ".j2":
                bundle_name = bundle_path.stem
            else:
                bundle_name = bundle_path.name
        else:
            bundle_text = textwrap.dedent(bundle).strip()
            infix = "".join(choices(hexdigits, k=4))
            bundle_name = f"{self.model_name}-{infix}.yaml"
        log.info(f"Rendering bundle {bundle_name}")
        rendered = jinja2.Template(bundle_text).render(**context)
        dst = bundles_dst_dir / bundle_name
        dst.write_text(rendered)
        return dst

    def render_bundles(self, *bundles, context=None, **kwcontext):
        """Render one or more templated bundles using Jinja2.

        This can be used to populate built charm paths or config values.

        :param *bundles (str or Path): One or more bundle Paths or YAML contents.
        :param context (dict): Optional context mapping.
        :param **kwcontext: Additional optional context as keyword args.

        Returns a list of Paths for the rendered bundles.
        """
        # Jinja2 does support async, but rendering bundles should be relatively quick.
        return [
            self.render_bundle(bundle_path, context=context, **kwcontext)
            for bundle_path in bundles
        ]

    async def build_lib(self, lib_path):
        """Build a Python library (sdist) for use in a test.

        Returns a Path for the built library archive file.
        """
        libs_dst_dir = self.tmp_path / "libs"
        libs_dst_dir.mkdir(exist_ok=True)
        lib_path_abs = Path(lib_path).absolute()

        returncode, stdout, stderr = await self.run(
            sys.executable, "setup.py", "--fullname", cwd=lib_path_abs
        )
        if returncode != 0:
            raise RuntimeError(
                f"Failed to get library name {lib_path}:\n{stderr}\n{stdout}"
            )
        lib_name_ver = stdout.strip()
        lib_dst_path = libs_dst_dir / f"{lib_name_ver}.tar.gz"

        log.info(f"Building library {lib_path}")
        returncode, stdout, stderr = await self.run(
            sys.executable, "setup.py", "sdist", "-d", libs_dst_dir, cwd=lib_path_abs
        )
        if returncode != 0:
            raise RuntimeError(
                f"Failed to build library {lib_path}:\n{stderr}\n{stdout}"
            )

        return lib_dst_path

    def render_charm(
        self, charm_path, include=None, exclude=None, context=None, **kwcontext
    ):
        """Render a templated charm using Jinja2.

        This can be used to make certain files in a test charm templated, such
        as a path to a library file that is built locally.

        Note: Because charmcraft builds charms in a LXD container, any files
        referenced by the charm will need to be relative to the charm directory.
        To make this work as transparently as possible, any Path values in the
        context will be copied into the rendered charm directory and the values
        changed to point to that copy instead. This won't work if the file
        reference is a string, or if it's under a nested data structure.

        :param charm_path (str): Path to top-level directory of charm to render.
        :include (list[str or Path]): Optional list of glob patterns or file paths
            to pass through Jinja2, relative to base charm path. (default: all files
            are passed through Jinja2)
        :exclude (list[str or Path]): Optional list of glob patterns or file paths
            to exclude from passing through Jinja2, relative to the base charm path.
            (default: all files are passed through Jinja2)
        :param context (dict): Optional context mapping.
        :param **kwcontext: Additional optional context as keyword args.

        Returns a Path for the rendered charm source directory.
        """
        context = dict(context or {})  # make a copy, since we modify it
        context.update(kwcontext)
        charm_path = Path(charm_path)
        charm_dst_path = self.tmp_path / "charms" / charm_path.name
        log.info(f"Rendering charm {charm_path}")
        shutil.copytree(
            charm_path,
            charm_dst_path,
            ignore=shutil.ignore_patterns(".git", ".bzr", "__pycache__", "*.pyc"),
        )

        suffix = "".join(choices(ascii_lowercase + digits, k=4))
        files_path = charm_dst_path / f"_files_{suffix}"
        files_path.mkdir()
        for k, v in context.items():
            if not isinstance(v, Path):
                continue
            # account for possibility of file name collisions
            dst_dir = files_path / "".join(choices(ascii_lowercase + digits, k=4))
            dst_dir.mkdir()
            dst_path = dst_dir / v.name
            shutil.copy2(v, dst_dir)
            context[k] = Path("/root/project") / dst_path.relative_to(charm_dst_path)

        if include is None:
            include = ["*"]
        if exclude is None:
            exclude = []

        def _filter(root, node):
            # Filter nodes based on whether they match include and don't match exclude.
            rel_node = (Path(root) / node).relative_to(charm_dst_path)
            if not any(fnmatch(rel_node, pat) for pat in include):
                return False
            if any(fnmatch(rel_node, pat) for pat in exclude):
                return False
            return True

        for root, dirs, files in os.walk(charm_dst_path):
            dirs[:] = [dn for dn in dirs if _filter(root, dn)]
            files[:] = [fn for fn in files if _filter(root, fn)]
            for file_name in files:
                file_path = Path(root) / file_name
                file_text = file_path.read_text()
                rendered = jinja2.Template(file_text).render(**context)
                file_path.write_text(rendered)

        return charm_dst_path

    def render_charms(
        self, *charm_paths, include=None, exclude=None, context=None, **kwcontext
    ):
        """Render one or more templated charms using Jinja2.

        This can be used to make certain files in a test charm templated, such
        as a path to a library file that is built locally.

        :param *charm_paths (str): Path to top-level directory of charm to render.
        :include (list[str or Path]): Optional list of glob patterns or file paths
            to pass through Jinja2, relative to base charm path. (default: all files
            are passed through Jinja2)
        :exclude (list[str or Path]): Optional list of glob patterns or file paths
            to exclude from passing through Jinja2, relative to the base charm path.
            (default: all files are passed through Jinja2)
        :param context (dict): Optional context mapping.
        :param **kwcontext: Additional optional context as keyword args.

        Returns a list of Paths for the rendered charm source directories.
        """
        # Jinja2 does support async, but rendering individual files should be
        # relatively quick, meaning this will end up blocking on the IO from
        # os.walk() and Path.read/write_text() most of the time anyway.
        return [
            self.render_charm(charm_path, include, exclude, context, **kwcontext)
            for charm_path in charm_paths
        ]<|MERGE_RESOLUTION|>--- conflicted
+++ resolved
@@ -18,11 +18,7 @@
 from random import choices
 from string import ascii_lowercase, digits, hexdigits
 from timeit import default_timer as timer
-<<<<<<< HEAD
-from typing import Iterable, Optional, MutableMapping, Mapping
-=======
-from typing import Iterable, Optional, List
->>>>>>> d2769238
+from typing import Iterable, Optional, List, MutableMapping, Mapping
 from urllib.request import urlretrieve, urlopen
 from urllib.parse import urlencode
 from urllib.error import HTTPError
