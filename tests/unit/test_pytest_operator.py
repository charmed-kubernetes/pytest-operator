import asyncio
import logging
from unittest.mock import Mock, AsyncMock, ANY, patch, call, MagicMock, PropertyMock
from urllib.error import HTTPError
from pathlib import Path
from types import SimpleNamespace
from zipfile import ZipFile
import pytest

from pytest_operator import plugin

log = logging.getLogger(__name__)


async def test_destructive_mode(monkeypatch, tmp_path_factory):
    patch = monkeypatch.setattr
    patch(plugin.os, "getgroups", mock_getgroups := Mock(return_value=[]))
    patch(plugin.grp, "getgrall", mock_getgrall := Mock(return_value=[]))
    patch(plugin.grp, "getgrgid", Mock(return_value=Mock(gr_name="lxd")))
    patch(plugin.OpsTest, "run", mock_run := AsyncMock(return_value=(1, "", "")))
    ops_test = plugin.OpsTest(Mock(**{"module.__name__": "test"}), tmp_path_factory)

    ops_test.destructive_mode = True
    try:
        await ops_test.build_charm("tests/data/charms/operator-framework")
    except RuntimeError as e:
        # We didn't actually build it
        assert str(e).startswith("Failed to build charm")
    assert mock_run.called
    assert mock_run.call_args[0] == ("charmcraft", "pack", "--destructive-mode")

    mock_run.reset_mock()
    ops_test.destructive_mode = False
    try:
        await ops_test.build_charm("tests/data/charms/operator-framework")
    except AssertionError as e:
        # Expected failure
        assert str(e).startswith("Group 'lxd' required")
    else:
        pytest.fail("Missing expected lxd group assertion")
    assert not mock_run.called

    mock_getgrall.return_value = [Mock(gr_name="lxd")]
    try:
        await ops_test.build_charm("tests/data/charms/operator-framework")
    except RuntimeError as e:
        # We didn't actually build it
        assert str(e).startswith("Failed to build charm")
    assert mock_run.called
    assert mock_run.call_args[0] == ("sg", "lxd", "-c", "charmcraft pack")

    mock_getgroups.return_value = [ANY]
    try:
        await ops_test.build_charm("tests/data/charms/operator-framework")
    except RuntimeError as e:
        # We didn't actually build it
        assert str(e).startswith("Failed to build charm")
    assert mock_run.called
    assert mock_run.call_args[0] == ("charmcraft", "pack")


class TestCharmhub:
    @pytest.fixture
    def info_api(self):
        with open("tests/data/etcd_ch_api_response.json") as f:
            resp = f.read()
        with patch("pytest_operator.plugin.urlopen") as mock_url_open:
            mock_url_open.return_value.__enter__.return_value = SimpleNamespace(
                status=200, read=lambda: resp
            )
            yield mock_url_open

    def test_info_api(self, info_api):
        ch = plugin.Charmhub("etcd", "latest/edge")
        assert ch.info["default-release"]["channel"]["risk"] == "edge"
        assert ch.info["default-release"]["channel"]["track"] == "latest"
        info_api.assert_called_with(
            "https://api.charmhub.io/v2/charms/info/etcd"
            "?channel=latest%2Fedge&fields=default-release.resources"
        )

    def test_exists(self, info_api):
        ch = plugin.Charmhub("etcd", "latest/edge")
        assert ch.exists

    def test_does_not_exist(self, info_api):
        info_api.side_effect = HTTPError(url="", code=404, msg="", hdrs=None, fp=None)
        ch = plugin.Charmhub("etcd", "latest/edge")
        assert not ch.exists

    def test_resource_map(self, info_api):
        ch = plugin.Charmhub("etcd", "latest/edge")
        assert len(ch.resource_map) == 3
        assert ch.resource_map.keys() == {"core", "etcd", "snapshot"}
        info_api.assert_called_with(
            "https://api.charmhub.io/v2/charms/info/etcd"
            "?channel=latest%2Fedge&fields=default-release.resources"
        )

    def test_download_resource(self, info_api, tmpdir):
        CH_URL = (
            "https://api.charmhub.io/api/v1/"
            "resources/download/charm_8bULztKLC5fEw4Mc9gIeerQWey1pHICv"
        )
        ch = plugin.Charmhub("etcd", "latest/edge")
        with patch("pytest_operator.plugin.urlretrieve") as mock_rtrv:
            tmpdir = Path(tmpdir)
            mock_rtrv.return_value = tmpdir, None
            for rsc in ch.resource_map:
                ch.download_resource(rsc, tmpdir)
            mock_rtrv.assert_has_calls(
                [
                    call(f"{CH_URL}.core_0", tmpdir),
                    call(f"{CH_URL}.etcd_3", tmpdir),
                    call(f"{CH_URL}.snapshot_0", tmpdir),
                ]
            )


class TestCharmstore:
    @pytest.fixture
    def info_api(self):
        def mock_api(url):
            if "meta/id" in url:
                resp = b'{"Id": "etcd-668"}'
            elif url.endswith("core") or url.endswith("snapshot"):
                resp = b'{"Revision": 0}'
            elif url.endswith("etcd"):
                resp = b'{"Revision": 3}'
            else:
                raise FileNotFoundError(f"Unexpected url: {url}")
            response = MagicMock()
            response.__enter__.return_value = SimpleNamespace(
                status=200, read=lambda: resp
            )
            return response  # returns an object to use as a context manager

        with patch("pytest_operator.plugin.urlopen") as mock_url_open:
            mock_url_open.side_effect = mock_api
            yield mock_url_open

    def test_exists(self, info_api):
        ch = plugin.CharmStore("cs:etcd", "edge")
        assert ch.exists

    def test_does_not_exist(self, info_api):
        info_api.side_effect = HTTPError(url="", code=404, msg="", hdrs=None, fp=None)
        ch = plugin.CharmStore("cs:etcd", "edge")
        assert not ch.exists

    def test_download_resource(self, info_api, tmpdir):
        CH_URL = "https://api.jujucharms.com/charmstore/v5/etcd-668/resource"
        ch = plugin.CharmStore("cs:etcd", "edge")
        with patch("pytest_operator.plugin.urlretrieve") as mock_rtrv:
            tmpdir = Path(tmpdir)
            mock_rtrv.return_value = tmpdir, None
            ch.download_resource("core", tmpdir)
            ch.download_resource("etcd", tmpdir)
            ch.download_resource("snapshot", tmpdir)
            mock_rtrv.assert_has_calls(
                [
                    call(f"{CH_URL}/core/0", tmpdir),
                    call(f"{CH_URL}/etcd/3", tmpdir),
                    call(f"{CH_URL}/snapshot/0", tmpdir),
                ]
            )


@pytest.fixture(scope="module")
async def resource_charm(request, tmp_path_factory):
    """Creates a mock charm without building it."""
    dst_path = tmp_path_factory.mktemp(request.fixturename) / "resourced-charm.charm"
    charm_dir = Path("tests") / "data" / "charms" / "resourced-charm"
    with ZipFile(dst_path, mode="w") as zipfile:
        with zipfile.open("metadata.yaml", mode="w") as metadata:
            metadata.write((charm_dir / "metadata.yaml").read_bytes())
    yield dst_path


async def test_plugin_build_resources(tmp_path_factory):
    ops_test = plugin.OpsTest(Mock(**{"module.__name__": "test"}), tmp_path_factory)
    ops_test.jujudata = Mock()
    ops_test.jujudata.path = ""
    # ops_test.model_full_name = ops_test.default_model_name

    with pytest.raises(FileNotFoundError):
        build_script = Path("tests") / "data" / "build_resources_does_not_exist.sh"
        await ops_test.build_resources(build_script)

    build_script = Path("tests") / "data" / "build_resources_errors.sh"
    resources = await ops_test.build_resources(build_script)
    assert not resources, ""

    build_script = Path("tests") / "data" / "build_resources.sh"
    resources = await ops_test.build_resources(build_script)
    assert resources and all(rsc.exists() for rsc in resources)


def test_plugin_get_resources(tmp_path_factory, resource_charm):
    ops_test = plugin.OpsTest(Mock(**{"module.__name__": "test"}), tmp_path_factory)
    resources = ops_test.arch_specific_resources(resource_charm)
    assert resources.keys() == {"resource-file-arm64", "resource-file"}
    assert resources["resource-file-arm64"].arch == "arm64"
    assert resources["resource-file"].arch == "amd64"


@patch(
    "pytest_operator.plugin.CharmStore._charm_id",
    new=Mock(return_value="resourced-charm-1"),
)
async def test_plugin_fetch_resources(tmp_path_factory, resource_charm):
    ops_test = plugin.OpsTest(Mock(**{"module.__name__": "test"}), tmp_path_factory)
    ops_test.jujudata = Mock()
    ops_test.jujudata.path = ""
    arch_resources = ops_test.arch_specific_resources(resource_charm)

    def dl_rsc(resource, dest_path):
        assert type(resource) == str
        return dest_path

    with patch(
        "pytest_operator.plugin.CharmStore.download_resource", side_effect=dl_rsc
    ):
        downloaded = await ops_test.download_resources(
            resource_charm, resources=arch_resources
        )

    base = ops_test.tmp_path / "resources"
    expected_downloads = {
        "resource-file": base / "resource-file" / "resource-file.tgz",
        "resource-file-arm64": base / "resource-file-arm64" / "resource-file.tgz",
    }

    assert downloaded == expected_downloads


async def test_crash_dump_mode(monkeypatch, tmp_path_factory):
    """Test running juju-crashdump in OpsTest.cleanup."""
    patch = monkeypatch.setattr
    patch(plugin.OpsTest, "run", mock_run := AsyncMock(return_value=(0, "", "")))
    ops_test = plugin.OpsTest(
        mock_request := Mock(**{"module.__name__": "test"}), tmp_path_factory
    )
    ops_test.crash_dump = True
    model = MagicMock()
    model.machines.values.return_value = []
    model.disconnect = AsyncMock()
    ops_test._init_keep_model = None
    ops_test.current_model = ("test", "local", "model")
    ops_test._models = {ops_test.current_model: plugin.ModelState(model, None, False)}
    ops_test.crash_dump_output = None
    ops_test.log_model = AsyncMock()
    ops_test._controller = AsyncMock()

    # 0 tests failed
    mock_request.session.testsfailed = 0

    await ops_test._cleanup_model()

    mock_run.assert_not_called()
    mock_run.reset_mock()

    # 1 tests failed
    ops_test.current_model = ("test", "local", "model")
    ops_test._models = {ops_test.current_model: plugin.ModelState(model, None, False)}
    mock_request.session.testsfailed = 1

    await ops_test._cleanup_model()

    mock_run.assert_called_once_with(
        "juju-crashdump",
        "-s",
        "-m",
        "test:model",
        "-a",
        "debug-layer",
        "-a",
        "config",
    )
    mock_run.reset_mock()


async def test_create_crash_dump(monkeypatch, tmp_path_factory):
    """Test running create crash dump."""

    async def mock_run(*cmd):
        proc = await asyncio.create_subprocess_exec("not-valid-command")
        await proc.communicate()

    patch = monkeypatch.setattr
    patch(plugin.OpsTest, "run", mock_run)
    patch(plugin, "log", mock_log := MagicMock())
    ops_test = plugin.OpsTest(Mock(**{"module.__name__": "test"}), tmp_path_factory)
    await ops_test.create_crash_dump()
    mock_log.info.assert_any_call("juju-crashdump command was not found.")


def test_no_deploy_mode(pytester):
    """Test running no deploy mode."""
    pytester.makepyfile(
        """
        import pytest

        @pytest.mark.abort_on_fail
        @pytest.mark.skip_if_deployed
        def test_build_and_deploy():
            pass

        def test_01():
            pass

        def test_02():
            pass
    """
    )
    # test without --no-deploy option
<<<<<<< HEAD
    result = pytester.runpytest_subprocess("--asyncio-mode=auto")
    result.assert_outcomes(passed=3)

    # test with --no-deploy, but without --model option
    result = pytester.runpytest_subprocess("--no-deploy", "--asyncio-mode=auto")
=======
    result = pytester.runpytest()
    result.assert_outcomes(passed=3)

    # test with --no-deploy, but without --model option
    result = pytester.runpytest("--no-deploy")
>>>>>>> d2769238
    assert any(
        "error: must specify --model when using --no-deploy" in errline
        for errline in result.errlines
    )
    assert result.outlines == []

    # test with --no-deploy and --model
<<<<<<< HEAD
    result = pytester.runpytest_subprocess(
        "--no-deploy", "--model", "test-model", "--asyncio-mode=auto"
    )
    result.assert_outcomes(passed=2, skipped=1)


@pytest.fixture
def mock_juju():
    juju = SimpleNamespace()
    with patch("pytest_operator.plugin.Model", autospec=True) as MockModel, patch(
        "pytest_operator.plugin.Controller", autospec=True
    ) as MockController:
        juju.controller = MockController.return_value
        juju.model = MockModel.return_value

        juju.controller.controller_name = "this-controller"
        juju.controller.get_cloud = AsyncMock(return_value="this-cloud")
        juju.controller.add_model = AsyncMock(return_value=juju.model)
        juju.model.get_controller = AsyncMock(return_value=juju.controller)
        yield juju


@pytest.fixture
def setup_request(request, mock_juju):
    mock_request = MagicMock()
    mock_request.module.__name__ = request.node.name
    mock_request.config.option.controller = mock_juju.controller.controller_name
    mock_request.config.option.model = None
    mock_request.config.option.cloud = None
    mock_request.config.option.model_config = None
    mock_request.config.option.keep_models = False
    yield mock_request


async def test_fixture_set_up_existing_model(
    mock_juju, setup_request, tmp_path_factory
):
    setup_request.config.option.model = "this-model"
    ops_test = plugin.OpsTest(setup_request, tmp_path_factory)
    assert ops_test.model is None

    await ops_test._setup_model()
    mock_juju.model.connect.assert_called_with("this-controller:this-model")
    assert ops_test.model == mock_juju.model
    assert ops_test.model_full_name == "this-controller:this-model"
    assert ops_test.cloud_name is None
    assert ops_test.model_name == "this-model"
    assert ops_test.keep_model is True, "Model should be kept if it already exists"
    assert len(ops_test.models) == 1


@patch("pytest_operator.plugin.OpsTest.default_model_name", new_callable=PropertyMock)
@patch("pytest_operator.plugin.OpsTest.juju", autospec=True)
async def test_fixture_set_up_automatic_model(
    juju_cmd, mock_default_model_name, mock_juju, setup_request, tmp_path_factory
):
    mock_default_model_name.return_value = "this-model"
    ops_test = plugin.OpsTest(setup_request, tmp_path_factory)
    assert ops_test.model is None

    await ops_test._setup_model()
    mock_juju.controller.add_model.assert_called_with(
        "this-model", cloud_name="this-cloud", config=None
    )
    juju_cmd.assert_called_with(ops_test, "models")
    assert ops_test.model == mock_juju.model
    assert ops_test.model_full_name == "this-controller:this-model"
    assert ops_test.cloud_name == "this-cloud"
    assert ops_test.model_name == "this-model"
    assert (
        ops_test.keep_model is False
    ), "Model shouldn't be kept if it wasn't automatically created"
    assert len(ops_test.models) == 1


@pytest.mark.parametrize("model_name", [None, "second-model"])
@patch("pytest_operator.plugin.OpsTest.juju", autospec=True)
async def test_fixture_create_remove_model(
    juju_cmd, model_name, mock_juju, setup_request, tmp_path_factory
):
    juju_cmd.return_value = (0, "", "")
    setup_request.session.testsfailed = 0
    ops_test = plugin.OpsTest(setup_request, tmp_path_factory)
    await ops_test._setup_model()
    assert len(ops_test.models) == 1
    first_model_key = ops_test.current_model
    first_model = ops_test.model
    first_tmp_path = ops_test.tmp_path

    model = await ops_test.add_model(model_name)
    juju_cmd.assert_called_with(ops_test, "models")
    second_model_key = ops_test.current_model

    assert ops_test.model == model, "Adding model should have switch the model."
    assert len(ops_test.models) == 2
    if model_name is None:
        generated = setup_request.module.__name__.replace("_", "-")
        assert ops_test.model_name.startswith(generated)
    else:
        assert ops_test.model_name == model_name
    assert (
        first_model_key.model != second_model_key.model
    ), "Model Names must be different"
    assert (
        first_model_key.cloud == second_model_key.cloud
    ), "Clouds Names should be the same"
    assert (
        first_model_key.controller == second_model_key.controller
    ), "Controller Names should be the same"
    assert ops_test.tmp_path != first_tmp_path, "New tmp_path should be generated"
    assert not ops_test.keep_model, "Created models shouldn't be kept"

    assert (
        ops_test.switch(first_model_key) == first_model
    ), "Should switch to first model"
    await ops_test.remove_model(second_model_key), "Should Complete"
    assert len(ops_test.models) == 1, "Should now only manage one model"
    assert (
        ops_test.current_model == first_model_key
    ), "Should have switched back to original model"
=======
    result = pytester.runpytest("--no-deploy", "--model", "test-model")
    result.assert_outcomes(passed=2, skipped=1)
>>>>>>> d2769238
<|MERGE_RESOLUTION|>--- conflicted
+++ resolved
@@ -314,19 +314,11 @@
     """
     )
     # test without --no-deploy option
-<<<<<<< HEAD
-    result = pytester.runpytest_subprocess("--asyncio-mode=auto")
+    result = pytester.runpytest("--asyncio-mode=auto")
     result.assert_outcomes(passed=3)
 
     # test with --no-deploy, but without --model option
-    result = pytester.runpytest_subprocess("--no-deploy", "--asyncio-mode=auto")
-=======
-    result = pytester.runpytest()
-    result.assert_outcomes(passed=3)
-
-    # test with --no-deploy, but without --model option
-    result = pytester.runpytest("--no-deploy")
->>>>>>> d2769238
+    result = pytester.runpytest("--no-deploy", "--asyncio-mode=auto")
     assert any(
         "error: must specify --model when using --no-deploy" in errline
         for errline in result.errlines
@@ -334,8 +326,7 @@
     assert result.outlines == []
 
     # test with --no-deploy and --model
-<<<<<<< HEAD
-    result = pytester.runpytest_subprocess(
+    result = pytester.runpytest(
         "--no-deploy", "--model", "test-model", "--asyncio-mode=auto"
     )
     result.assert_outcomes(passed=2, skipped=1)
@@ -454,8 +445,4 @@
     assert len(ops_test.models) == 1, "Should now only manage one model"
     assert (
         ops_test.current_model == first_model_key
-    ), "Should have switched back to original model"
-=======
-    result = pytester.runpytest("--no-deploy", "--model", "test-model")
-    result.assert_outcomes(passed=2, skipped=1)
->>>>>>> d2769238
+    ), "Should have switched back to original model"