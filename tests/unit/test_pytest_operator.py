<<<<<<< HEAD
import asyncio
from unittest.mock import Mock, AsyncMock, ANY, MagicMock

=======
import logging
from unittest.mock import Mock, AsyncMock, ANY, patch, call, MagicMock
from urllib.error import HTTPError
from pathlib import Path
from types import SimpleNamespace
from zipfile import ZipFile
>>>>>>> 423cce77
import pytest

from pytest_operator import plugin

log = logging.getLogger(__name__)


async def test_destructive_mode(monkeypatch, tmp_path_factory):
    patch = monkeypatch.setattr
    patch(plugin.os, "getgroups", mock_getgroups := Mock(return_value=[]))
    patch(plugin.grp, "getgrall", mock_getgrall := Mock(return_value=[]))
    patch(plugin.grp, "getgrgid", Mock(return_value=Mock(gr_name="lxd")))
    patch(plugin.OpsTest, "run", mock_run := AsyncMock(return_value=(1, "", "")))
    ops_test = plugin.OpsTest(Mock(**{"module.__name__": "test"}), tmp_path_factory)

    ops_test.destructive_mode = True
    try:
        await ops_test.build_charm("tests/data/charms/operator-framework")
    except RuntimeError as e:
        # We didn't actually build it
        assert str(e).startswith("Failed to build charm")
    assert mock_run.called
    assert mock_run.call_args[0] == ("charmcraft", "pack", "--destructive-mode")

    mock_run.reset_mock()
    ops_test.destructive_mode = False
    try:
        await ops_test.build_charm("tests/data/charms/operator-framework")
    except AssertionError as e:
        # Expected failure
        assert str(e).startswith("Group 'lxd' required")
    else:
        pytest.fail("Missing expected lxd group assertion")
    assert not mock_run.called

    mock_getgrall.return_value = [Mock(gr_name="lxd")]
    try:
        await ops_test.build_charm("tests/data/charms/operator-framework")
    except RuntimeError as e:
        # We didn't actually build it
        assert str(e).startswith("Failed to build charm")
    assert mock_run.called
    assert mock_run.call_args[0] == ("sg", "lxd", "-c", "charmcraft pack")

    mock_getgroups.return_value = [ANY]
    try:
        await ops_test.build_charm("tests/data/charms/operator-framework")
    except RuntimeError as e:
        # We didn't actually build it
        assert str(e).startswith("Failed to build charm")
    assert mock_run.called
    assert mock_run.call_args[0] == ("charmcraft", "pack")


<<<<<<< HEAD
async def test_crash_dump_mode(monkeypatch, tmp_path_factory):
    """Test running juju-crashdump in OpsTest.cleanup."""
    patch = monkeypatch.setattr
    patch(plugin.OpsTest, "run", mock_run := AsyncMock(return_value=(0, "", "")))
    ops_test = plugin.OpsTest(
        mock_request := Mock(**{"module.__name__": "test"}), tmp_path_factory
    )
    ops_test.crash_dump = True
    ops_test.keep_model = False
    ops_test.model = MagicMock()
    ops_test.model.machines.values.return_value = []
    ops_test.model.disconnect = AsyncMock()
    ops_test.model_full_name = "test-model"
    ops_test.crash_dump_output = None
    ops_test.log_model = AsyncMock()
    ops_test._controller = AsyncMock()

    # 0 tests failed
    mock_request.session.testsfailed = 0

    await ops_test._cleanup_model()

    mock_run.assert_not_called()
    mock_run.reset_mock()

    # 1 tests failed
    mock_request.session.testsfailed = 1

    await ops_test._cleanup_model()

    mock_run.assert_called_once_with(
        "juju-crashdump",
        "-s",
        "-m",
        "test-model",
        "-a",
        "debug-layer",
        "-a",
        "config",
    )
    mock_run.reset_mock()


async def test_create_crash_dump(monkeypatch, tmp_path_factory):
    """Test running create crash dump."""

    async def mock_run(*cmd):
        proc = await asyncio.create_subprocess_exec("not-valid-command")
        await proc.communicate()

    patch = monkeypatch.setattr
    patch(plugin.OpsTest, "run", mock_run)
    patch(plugin, "log", mock_log := MagicMock())
    ops_test = plugin.OpsTest(Mock(**{"module.__name__": "test"}), tmp_path_factory)
    await ops_test.create_crash_dump()
    mock_log.info.assert_any_call("juju-crashdump command was not found.")
=======
class TestCharmhub:
    @pytest.fixture
    def info_api(self):
        with open("tests/data/etcd_ch_api_response.json") as f:
            resp = f.read()
        with patch("pytest_operator.plugin.urlopen") as mock_url_open:
            mock_url_open.return_value.__enter__.return_value = SimpleNamespace(
                status=200, read=lambda: resp
            )
            yield mock_url_open

    def test_info_api(self, info_api):
        ch = plugin.Charmhub("etcd", "latest/edge")
        assert ch.info["default-release"]["channel"]["risk"] == "edge"
        assert ch.info["default-release"]["channel"]["track"] == "latest"
        info_api.assert_called_with(
            "https://api.charmhub.io/v2/charms/info/etcd"
            "?channel=latest%2Fedge&fields=default-release.resources"
        )

    def test_exists(self, info_api):
        ch = plugin.Charmhub("etcd", "latest/edge")
        assert ch.exists

    def test_does_not_exist(self, info_api):
        info_api.side_effect = HTTPError(url="", code=404, msg="", hdrs=None, fp=None)
        ch = plugin.Charmhub("etcd", "latest/edge")
        assert not ch.exists

    def test_resource_map(self, info_api):
        ch = plugin.Charmhub("etcd", "latest/edge")
        assert len(ch.resource_map) == 3
        assert ch.resource_map.keys() == {"core", "etcd", "snapshot"}
        info_api.assert_called_with(
            "https://api.charmhub.io/v2/charms/info/etcd"
            "?channel=latest%2Fedge&fields=default-release.resources"
        )

    def test_download_resource(self, info_api, tmpdir):
        CH_URL = (
            "https://api.charmhub.io/api/v1/"
            "resources/download/charm_8bULztKLC5fEw4Mc9gIeerQWey1pHICv"
        )
        ch = plugin.Charmhub("etcd", "latest/edge")
        with patch("pytest_operator.plugin.urlretrieve") as mock_rtrv:
            tmpdir = Path(tmpdir)
            mock_rtrv.return_value = tmpdir, None
            for rsc in ch.resource_map:
                ch.download_resource(rsc, tmpdir)
            mock_rtrv.assert_has_calls(
                [
                    call(f"{CH_URL}.core_0", tmpdir),
                    call(f"{CH_URL}.etcd_3", tmpdir),
                    call(f"{CH_URL}.snapshot_0", tmpdir),
                ]
            )


class TestCharmstore:
    @pytest.fixture
    def info_api(self):
        def mock_api(url):
            if "id-revision" in url:
                resp = b'{"Revision": 668}'
            elif url.endswith("core") or url.endswith("snapshot"):
                resp = b'{"Revision": 0}'
            elif url.endswith("etcd"):
                resp = b'{"Revision": 3}'
            else:
                raise FileNotFoundError(f"Unexpected url: {url}")
            response = MagicMock()
            response.__enter__.return_value = SimpleNamespace(
                status=200, read=lambda: resp
            )
            return response  # returns an object to use as a context manager

        with patch("pytest_operator.plugin.urlopen") as mock_url_open:
            mock_url_open.side_effect = mock_api
            yield mock_url_open

    def test_exists(self, info_api):
        ch = plugin.CharmStore("cs:etcd", "edge")
        assert ch.exists

    def test_does_not_exist(self, info_api):
        info_api.side_effect = HTTPError(url="", code=404, msg="", hdrs=None, fp=None)
        ch = plugin.CharmStore("cs:etcd", "edge")
        assert not ch.exists

    def test_download_resource(self, info_api, tmpdir):
        CH_URL = "https://api.jujucharms.com/charmstore/v5/charm-668/resource"
        ch = plugin.CharmStore("cs:etcd", "edge")
        with patch("pytest_operator.plugin.urlretrieve") as mock_rtrv:
            tmpdir = Path(tmpdir)
            mock_rtrv.return_value = tmpdir, None
            ch.download_resource("core", tmpdir)
            ch.download_resource("etcd", tmpdir)
            ch.download_resource("snapshot", tmpdir)
            mock_rtrv.assert_has_calls(
                [
                    call(f"{CH_URL}/core/0", tmpdir),
                    call(f"{CH_URL}/etcd/3", tmpdir),
                    call(f"{CH_URL}/snapshot/0", tmpdir),
                ]
            )


@pytest.fixture(scope="module")
async def resource_charm(request, tmp_path_factory):
    """Creates a mock charm without building it."""
    dst_path = tmp_path_factory.mktemp(request.fixturename) / "resourced-charm.charm"
    charm_dir = Path("tests") / "data" / "charms" / "resourced-charm"
    with ZipFile(dst_path, mode="w") as zipfile:
        with zipfile.open("metadata.yaml", mode="w") as metadata:
            metadata.write((charm_dir / "metadata.yaml").read_bytes())
    yield dst_path


async def test_plugin_build_resources(tmp_path_factory):
    ops_test = plugin.OpsTest(Mock(**{"module.__name__": "test"}), tmp_path_factory)
    ops_test.jujudata = Mock()
    ops_test.jujudata.path = ""
    ops_test.model_full_name = ops_test.default_model_name

    with pytest.raises(FileNotFoundError):
        build_script = Path("tests") / "data" / "build_resources_does_not_exist.sh"
        await ops_test.build_resources(build_script)

    build_script = Path("tests") / "data" / "build_resources_errors.sh"
    resources = await ops_test.build_resources(build_script)
    assert not resources, ""

    build_script = Path("tests") / "data" / "build_resources.sh"
    resources = await ops_test.build_resources(build_script)
    assert resources and all(rsc.exists() for rsc in resources)


def test_plugin_get_resources(tmp_path_factory, resource_charm):
    ops_test = plugin.OpsTest(Mock(**{"module.__name__": "test"}), tmp_path_factory)
    resources = ops_test.arch_specific_resources(resource_charm)
    assert resources.keys() == {"resource-file-arm64", "resource-file"}
    assert resources["resource-file-arm64"].arch == "arm64"
    assert resources["resource-file"].arch == "amd64"


@patch(
    "pytest_operator.plugin.CharmStore._charm_id",
    new=Mock(return_value="resourced-charm-1"),
)
async def test_plugin_fetch_resources(tmp_path_factory, resource_charm):
    ops_test = plugin.OpsTest(Mock(**{"module.__name__": "test"}), tmp_path_factory)
    ops_test.jujudata = Mock()
    ops_test.jujudata.path = ""
    ops_test.model_full_name = ops_test.default_model_name
    arch_resources = ops_test.arch_specific_resources(resource_charm)

    def dl_rsc(resource, dest_path):
        assert type(resource) == str
        return dest_path

    with patch(
        "pytest_operator.plugin.CharmStore.download_resource", side_effect=dl_rsc
    ):
        downloaded = await ops_test.download_resources(
            resource_charm, resources=arch_resources
        )

    base = ops_test.tmp_path / "resources"
    expected_downloads = {
        "resource-file": base / "resource-file" / "resource-file.tgz",
        "resource-file-arm64": base / "resource-file-arm64" / "resource-file.tgz",
    }

    assert downloaded == expected_downloads
>>>>>>> 423cce77
<|MERGE_RESOLUTION|>--- conflicted
+++ resolved
@@ -1,15 +1,10 @@
-<<<<<<< HEAD
 import asyncio
-from unittest.mock import Mock, AsyncMock, ANY, MagicMock
-
-=======
 import logging
 from unittest.mock import Mock, AsyncMock, ANY, patch, call, MagicMock
 from urllib.error import HTTPError
 from pathlib import Path
 from types import SimpleNamespace
 from zipfile import ZipFile
->>>>>>> 423cce77
 import pytest
 
 from pytest_operator import plugin
@@ -64,7 +59,182 @@
     assert mock_run.call_args[0] == ("charmcraft", "pack")
 
 
-<<<<<<< HEAD
+class TestCharmhub:
+    @pytest.fixture
+    def info_api(self):
+        with open("tests/data/etcd_ch_api_response.json") as f:
+            resp = f.read()
+        with patch("pytest_operator.plugin.urlopen") as mock_url_open:
+            mock_url_open.return_value.__enter__.return_value = SimpleNamespace(
+                status=200, read=lambda: resp
+            )
+            yield mock_url_open
+
+    def test_info_api(self, info_api):
+        ch = plugin.Charmhub("etcd", "latest/edge")
+        assert ch.info["default-release"]["channel"]["risk"] == "edge"
+        assert ch.info["default-release"]["channel"]["track"] == "latest"
+        info_api.assert_called_with(
+            "https://api.charmhub.io/v2/charms/info/etcd"
+            "?channel=latest%2Fedge&fields=default-release.resources"
+        )
+
+    def test_exists(self, info_api):
+        ch = plugin.Charmhub("etcd", "latest/edge")
+        assert ch.exists
+
+    def test_does_not_exist(self, info_api):
+        info_api.side_effect = HTTPError(url="", code=404, msg="", hdrs=None, fp=None)
+        ch = plugin.Charmhub("etcd", "latest/edge")
+        assert not ch.exists
+
+    def test_resource_map(self, info_api):
+        ch = plugin.Charmhub("etcd", "latest/edge")
+        assert len(ch.resource_map) == 3
+        assert ch.resource_map.keys() == {"core", "etcd", "snapshot"}
+        info_api.assert_called_with(
+            "https://api.charmhub.io/v2/charms/info/etcd"
+            "?channel=latest%2Fedge&fields=default-release.resources"
+        )
+
+    def test_download_resource(self, info_api, tmpdir):
+        CH_URL = (
+            "https://api.charmhub.io/api/v1/"
+            "resources/download/charm_8bULztKLC5fEw4Mc9gIeerQWey1pHICv"
+        )
+        ch = plugin.Charmhub("etcd", "latest/edge")
+        with patch("pytest_operator.plugin.urlretrieve") as mock_rtrv:
+            tmpdir = Path(tmpdir)
+            mock_rtrv.return_value = tmpdir, None
+            for rsc in ch.resource_map:
+                ch.download_resource(rsc, tmpdir)
+            mock_rtrv.assert_has_calls(
+                [
+                    call(f"{CH_URL}.core_0", tmpdir),
+                    call(f"{CH_URL}.etcd_3", tmpdir),
+                    call(f"{CH_URL}.snapshot_0", tmpdir),
+                ]
+            )
+
+
+class TestCharmstore:
+    @pytest.fixture
+    def info_api(self):
+        def mock_api(url):
+            if "id-revision" in url:
+                resp = b'{"Revision": 668}'
+            elif url.endswith("core") or url.endswith("snapshot"):
+                resp = b'{"Revision": 0}'
+            elif url.endswith("etcd"):
+                resp = b'{"Revision": 3}'
+            else:
+                raise FileNotFoundError(f"Unexpected url: {url}")
+            response = MagicMock()
+            response.__enter__.return_value = SimpleNamespace(
+                status=200, read=lambda: resp
+            )
+            return response  # returns an object to use as a context manager
+
+        with patch("pytest_operator.plugin.urlopen") as mock_url_open:
+            mock_url_open.side_effect = mock_api
+            yield mock_url_open
+
+    def test_exists(self, info_api):
+        ch = plugin.CharmStore("cs:etcd", "edge")
+        assert ch.exists
+
+    def test_does_not_exist(self, info_api):
+        info_api.side_effect = HTTPError(url="", code=404, msg="", hdrs=None, fp=None)
+        ch = plugin.CharmStore("cs:etcd", "edge")
+        assert not ch.exists
+
+    def test_download_resource(self, info_api, tmpdir):
+        CH_URL = "https://api.jujucharms.com/charmstore/v5/charm-668/resource"
+        ch = plugin.CharmStore("cs:etcd", "edge")
+        with patch("pytest_operator.plugin.urlretrieve") as mock_rtrv:
+            tmpdir = Path(tmpdir)
+            mock_rtrv.return_value = tmpdir, None
+            ch.download_resource("core", tmpdir)
+            ch.download_resource("etcd", tmpdir)
+            ch.download_resource("snapshot", tmpdir)
+            mock_rtrv.assert_has_calls(
+                [
+                    call(f"{CH_URL}/core/0", tmpdir),
+                    call(f"{CH_URL}/etcd/3", tmpdir),
+                    call(f"{CH_URL}/snapshot/0", tmpdir),
+                ]
+            )
+
+
+@pytest.fixture(scope="module")
+async def resource_charm(request, tmp_path_factory):
+    """Creates a mock charm without building it."""
+    dst_path = tmp_path_factory.mktemp(request.fixturename) / "resourced-charm.charm"
+    charm_dir = Path("tests") / "data" / "charms" / "resourced-charm"
+    with ZipFile(dst_path, mode="w") as zipfile:
+        with zipfile.open("metadata.yaml", mode="w") as metadata:
+            metadata.write((charm_dir / "metadata.yaml").read_bytes())
+    yield dst_path
+
+
+async def test_plugin_build_resources(tmp_path_factory):
+    ops_test = plugin.OpsTest(Mock(**{"module.__name__": "test"}), tmp_path_factory)
+    ops_test.jujudata = Mock()
+    ops_test.jujudata.path = ""
+    ops_test.model_full_name = ops_test.default_model_name
+
+    with pytest.raises(FileNotFoundError):
+        build_script = Path("tests") / "data" / "build_resources_does_not_exist.sh"
+        await ops_test.build_resources(build_script)
+
+    build_script = Path("tests") / "data" / "build_resources_errors.sh"
+    resources = await ops_test.build_resources(build_script)
+    assert not resources, ""
+
+    build_script = Path("tests") / "data" / "build_resources.sh"
+    resources = await ops_test.build_resources(build_script)
+    assert resources and all(rsc.exists() for rsc in resources)
+
+
+def test_plugin_get_resources(tmp_path_factory, resource_charm):
+    ops_test = plugin.OpsTest(Mock(**{"module.__name__": "test"}), tmp_path_factory)
+    resources = ops_test.arch_specific_resources(resource_charm)
+    assert resources.keys() == {"resource-file-arm64", "resource-file"}
+    assert resources["resource-file-arm64"].arch == "arm64"
+    assert resources["resource-file"].arch == "amd64"
+
+
+@patch(
+    "pytest_operator.plugin.CharmStore._charm_id",
+    new=Mock(return_value="resourced-charm-1"),
+)
+async def test_plugin_fetch_resources(tmp_path_factory, resource_charm):
+    ops_test = plugin.OpsTest(Mock(**{"module.__name__": "test"}), tmp_path_factory)
+    ops_test.jujudata = Mock()
+    ops_test.jujudata.path = ""
+    ops_test.model_full_name = ops_test.default_model_name
+    arch_resources = ops_test.arch_specific_resources(resource_charm)
+
+    def dl_rsc(resource, dest_path):
+        assert type(resource) == str
+        return dest_path
+
+    with patch(
+        "pytest_operator.plugin.CharmStore.download_resource", side_effect=dl_rsc
+    ):
+        downloaded = await ops_test.download_resources(
+            resource_charm, resources=arch_resources
+        )
+
+    base = ops_test.tmp_path / "resources"
+    expected_downloads = {
+        "resource-file": base / "resource-file" / "resource-file.tgz",
+        "resource-file-arm64": base / "resource-file-arm64" / "resource-file.tgz",
+    }
+
+    assert downloaded == expected_downloads
+
+
 async def test_crash_dump_mode(monkeypatch, tmp_path_factory):
     """Test running juju-crashdump in OpsTest.cleanup."""
     patch = monkeypatch.setattr
@@ -120,180 +290,4 @@
     patch(plugin, "log", mock_log := MagicMock())
     ops_test = plugin.OpsTest(Mock(**{"module.__name__": "test"}), tmp_path_factory)
     await ops_test.create_crash_dump()
-    mock_log.info.assert_any_call("juju-crashdump command was not found.")
-=======
-class TestCharmhub:
-    @pytest.fixture
-    def info_api(self):
-        with open("tests/data/etcd_ch_api_response.json") as f:
-            resp = f.read()
-        with patch("pytest_operator.plugin.urlopen") as mock_url_open:
-            mock_url_open.return_value.__enter__.return_value = SimpleNamespace(
-                status=200, read=lambda: resp
-            )
-            yield mock_url_open
-
-    def test_info_api(self, info_api):
-        ch = plugin.Charmhub("etcd", "latest/edge")
-        assert ch.info["default-release"]["channel"]["risk"] == "edge"
-        assert ch.info["default-release"]["channel"]["track"] == "latest"
-        info_api.assert_called_with(
-            "https://api.charmhub.io/v2/charms/info/etcd"
-            "?channel=latest%2Fedge&fields=default-release.resources"
-        )
-
-    def test_exists(self, info_api):
-        ch = plugin.Charmhub("etcd", "latest/edge")
-        assert ch.exists
-
-    def test_does_not_exist(self, info_api):
-        info_api.side_effect = HTTPError(url="", code=404, msg="", hdrs=None, fp=None)
-        ch = plugin.Charmhub("etcd", "latest/edge")
-        assert not ch.exists
-
-    def test_resource_map(self, info_api):
-        ch = plugin.Charmhub("etcd", "latest/edge")
-        assert len(ch.resource_map) == 3
-        assert ch.resource_map.keys() == {"core", "etcd", "snapshot"}
-        info_api.assert_called_with(
-            "https://api.charmhub.io/v2/charms/info/etcd"
-            "?channel=latest%2Fedge&fields=default-release.resources"
-        )
-
-    def test_download_resource(self, info_api, tmpdir):
-        CH_URL = (
-            "https://api.charmhub.io/api/v1/"
-            "resources/download/charm_8bULztKLC5fEw4Mc9gIeerQWey1pHICv"
-        )
-        ch = plugin.Charmhub("etcd", "latest/edge")
-        with patch("pytest_operator.plugin.urlretrieve") as mock_rtrv:
-            tmpdir = Path(tmpdir)
-            mock_rtrv.return_value = tmpdir, None
-            for rsc in ch.resource_map:
-                ch.download_resource(rsc, tmpdir)
-            mock_rtrv.assert_has_calls(
-                [
-                    call(f"{CH_URL}.core_0", tmpdir),
-                    call(f"{CH_URL}.etcd_3", tmpdir),
-                    call(f"{CH_URL}.snapshot_0", tmpdir),
-                ]
-            )
-
-
-class TestCharmstore:
-    @pytest.fixture
-    def info_api(self):
-        def mock_api(url):
-            if "id-revision" in url:
-                resp = b'{"Revision": 668}'
-            elif url.endswith("core") or url.endswith("snapshot"):
-                resp = b'{"Revision": 0}'
-            elif url.endswith("etcd"):
-                resp = b'{"Revision": 3}'
-            else:
-                raise FileNotFoundError(f"Unexpected url: {url}")
-            response = MagicMock()
-            response.__enter__.return_value = SimpleNamespace(
-                status=200, read=lambda: resp
-            )
-            return response  # returns an object to use as a context manager
-
-        with patch("pytest_operator.plugin.urlopen") as mock_url_open:
-            mock_url_open.side_effect = mock_api
-            yield mock_url_open
-
-    def test_exists(self, info_api):
-        ch = plugin.CharmStore("cs:etcd", "edge")
-        assert ch.exists
-
-    def test_does_not_exist(self, info_api):
-        info_api.side_effect = HTTPError(url="", code=404, msg="", hdrs=None, fp=None)
-        ch = plugin.CharmStore("cs:etcd", "edge")
-        assert not ch.exists
-
-    def test_download_resource(self, info_api, tmpdir):
-        CH_URL = "https://api.jujucharms.com/charmstore/v5/charm-668/resource"
-        ch = plugin.CharmStore("cs:etcd", "edge")
-        with patch("pytest_operator.plugin.urlretrieve") as mock_rtrv:
-            tmpdir = Path(tmpdir)
-            mock_rtrv.return_value = tmpdir, None
-            ch.download_resource("core", tmpdir)
-            ch.download_resource("etcd", tmpdir)
-            ch.download_resource("snapshot", tmpdir)
-            mock_rtrv.assert_has_calls(
-                [
-                    call(f"{CH_URL}/core/0", tmpdir),
-                    call(f"{CH_URL}/etcd/3", tmpdir),
-                    call(f"{CH_URL}/snapshot/0", tmpdir),
-                ]
-            )
-
-
-@pytest.fixture(scope="module")
-async def resource_charm(request, tmp_path_factory):
-    """Creates a mock charm without building it."""
-    dst_path = tmp_path_factory.mktemp(request.fixturename) / "resourced-charm.charm"
-    charm_dir = Path("tests") / "data" / "charms" / "resourced-charm"
-    with ZipFile(dst_path, mode="w") as zipfile:
-        with zipfile.open("metadata.yaml", mode="w") as metadata:
-            metadata.write((charm_dir / "metadata.yaml").read_bytes())
-    yield dst_path
-
-
-async def test_plugin_build_resources(tmp_path_factory):
-    ops_test = plugin.OpsTest(Mock(**{"module.__name__": "test"}), tmp_path_factory)
-    ops_test.jujudata = Mock()
-    ops_test.jujudata.path = ""
-    ops_test.model_full_name = ops_test.default_model_name
-
-    with pytest.raises(FileNotFoundError):
-        build_script = Path("tests") / "data" / "build_resources_does_not_exist.sh"
-        await ops_test.build_resources(build_script)
-
-    build_script = Path("tests") / "data" / "build_resources_errors.sh"
-    resources = await ops_test.build_resources(build_script)
-    assert not resources, ""
-
-    build_script = Path("tests") / "data" / "build_resources.sh"
-    resources = await ops_test.build_resources(build_script)
-    assert resources and all(rsc.exists() for rsc in resources)
-
-
-def test_plugin_get_resources(tmp_path_factory, resource_charm):
-    ops_test = plugin.OpsTest(Mock(**{"module.__name__": "test"}), tmp_path_factory)
-    resources = ops_test.arch_specific_resources(resource_charm)
-    assert resources.keys() == {"resource-file-arm64", "resource-file"}
-    assert resources["resource-file-arm64"].arch == "arm64"
-    assert resources["resource-file"].arch == "amd64"
-
-
-@patch(
-    "pytest_operator.plugin.CharmStore._charm_id",
-    new=Mock(return_value="resourced-charm-1"),
-)
-async def test_plugin_fetch_resources(tmp_path_factory, resource_charm):
-    ops_test = plugin.OpsTest(Mock(**{"module.__name__": "test"}), tmp_path_factory)
-    ops_test.jujudata = Mock()
-    ops_test.jujudata.path = ""
-    ops_test.model_full_name = ops_test.default_model_name
-    arch_resources = ops_test.arch_specific_resources(resource_charm)
-
-    def dl_rsc(resource, dest_path):
-        assert type(resource) == str
-        return dest_path
-
-    with patch(
-        "pytest_operator.plugin.CharmStore.download_resource", side_effect=dl_rsc
-    ):
-        downloaded = await ops_test.download_resources(
-            resource_charm, resources=arch_resources
-        )
-
-    base = ops_test.tmp_path / "resources"
-    expected_downloads = {
-        "resource-file": base / "resource-file" / "resource-file.tgz",
-        "resource-file-arm64": base / "resource-file-arm64" / "resource-file.tgz",
-    }
-
-    assert downloaded == expected_downloads
->>>>>>> 423cce77
+    mock_log.info.assert_any_call("juju-crashdump command was not found.")