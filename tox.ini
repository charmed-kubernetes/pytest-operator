[tox]
envlist = lint, unit
skipsdist=true

[testenv]
setenv =
    PYTHONBREAKPOINT=ipdb.set_trace
passenv = HOME

[testenv:lint]
commands =
     flake8 pytest_operator tests/unit tests/integration
     black --check pytest_operator tests/unit tests/integration
deps =
     flake8
     black

[testenv:reformat]
commands =
<<<<<<< HEAD
     black pytest_operator tests/integration/test_pytest_operator.py tests/unit/test_pytest_operator.py
=======
     black pytest_operator tests/unit/test_pytest_operator.py
>>>>>>> 423cce77
deps =
     flake8
     black

[testenv:unit]
deps =
     -e {toxinidir}
    pytest-cov
    pytest-html
commands = pytest \
          --cov \
	      --cov-report=term-missing \
	      --cov-report=annotate:{toxinidir}/report/unit/coverage-annotated \
	      --cov-report=html:{toxinidir}/report/unit/coverage-html \
	      --cov-report=xml:{toxinidir}/report/unit/coverage-xml \
          --cov-config={toxinidir}/tox.ini \
	      --html={toxinidir}/report/unit/tests/index.html \
	      --junitxml={toxinidir}/report/unit/junit.xml\
         --tb=native --show-capture=no --log-cli-level=INFO -vs --ignore=tests/data {posargs:tests/unit}

[testenv:integration]
passenv = HOME
commands = pytest --tb=native --show-capture=no --log-cli-level=INFO -vs --ignore=tests/data {posargs:tests/integration}
deps =
    juju
     -e {toxinidir}

[flake8]
max-line-length: 88<|MERGE_RESOLUTION|>--- conflicted
+++ resolved
@@ -17,11 +17,7 @@
 
 [testenv:reformat]
 commands =
-<<<<<<< HEAD
      black pytest_operator tests/integration/test_pytest_operator.py tests/unit/test_pytest_operator.py
-=======
-     black pytest_operator tests/unit/test_pytest_operator.py
->>>>>>> 423cce77
 deps =
      flake8
      black
